--- conflicted
+++ resolved
@@ -86,10 +86,8 @@
 *.pdb
 pingme.txt
 
-<<<<<<< HEAD
 # ReadTheDocs build output
 docs/_build
-=======
+
 # it's 2015, no need to keep this around when migrating projects
-Backup/
->>>>>>> 615b6900
+Backup/