--- conflicted
+++ resolved
@@ -159,11 +159,7 @@
                     "secret",
                     Arg.Any<NewAuthorization>(),
                     "two-factor-code")
-<<<<<<< HEAD
                     .Returns(Task.Factory.StartNew(() => new ApplicationAuthorization { Token = "xyz" }));
-=======
-                    .Returns(Task.Factory.StartNew(() => new Authorization("xyz")));
->>>>>>> 47c05401
 
                 var result = await client.GetOrCreateApplicationAuthentication("clientId",
                     "secret",
@@ -195,11 +191,7 @@
                     "secret",
                     Arg.Any<NewAuthorization>(),
                     "two-factor-code")
-<<<<<<< HEAD
                     .Returns(Task.Factory.StartNew(() => new ApplicationAuthorization { Token = "OAUTHSECRET" }));
-=======
-                    .Returns(Task.Factory.StartNew(() => new Authorization("OAUTHSECRET")));
->>>>>>> 47c05401
 
                 var result = await client.GetOrCreateApplicationAuthentication("clientId",
                     "secret",
