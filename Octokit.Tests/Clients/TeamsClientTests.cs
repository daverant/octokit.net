--- conflicted
+++ resolved
@@ -143,48 +143,40 @@
                 var connection = Substitute.For<IApiConnection>();
                 var client = new TeamsClient(connection);
 
-<<<<<<< HEAD
                 client.AddMember(1, "user");
 
                 connection.Connection.Received().Put(Arg.Is<Uri>(u => u.ToString() == "teams/1/memberships/user"));
-=======
+            }
+
+            [Fact]
+            public async Task EnsuresNonNullOrEmptyLogin()
+            {
+                var connection = Substitute.For<IApiConnection>();
+                var client = new TeamsClient(connection);
+
+                await Assert.ThrowsAsync<ArgumentNullException>(() => client.AddMember(1, null));
+                await Assert.ThrowsAsync<ArgumentException>(() => client.AddMember(1, ""));
+            }
+        }
+
+        public class TheIsMemberMethod
+        {
+            [Fact]
+            public void EnsuresNonNullLogin()
+            {
+                var connection = Substitute.For<IApiConnection>();
+                var client = new TeamsClient(connection);
+
                 Assert.ThrowsAsync<ArgumentNullException>(() => client.IsMember(1, null));
->>>>>>> e6e7c3d3
-            }
-
-            [Fact]
-            public void EnsuresNonNullOrEmptyLogin()
-            {
-                var connection = Substitute.For<IApiConnection>();
-                var client = new TeamsClient(connection);
-
-<<<<<<< HEAD
-                AssertEx.Throws<ArgumentNullException>(() => client.AddMember(1, null));
-                AssertEx.Throws<ArgumentException>(() => client.AddMember(1, ""));
-=======
+            }
+
+            [Fact]
+            public void EnsuresNonEmptyLogin()
+            {
+                var connection = Substitute.For<IApiConnection>();
+                var client = new TeamsClient(connection);
+
                 Assert.ThrowsAsync<ArgumentException>(() => client.IsMember(1, ""));
->>>>>>> e6e7c3d3
-            }
-        }
-
-        public class TheIsMemberMethod
-        {
-            [Fact]
-            public void EnsuresNonNullLogin()
-            {
-                var connection = Substitute.For<IApiConnection>();
-                var client = new TeamsClient(connection);
-
-                AssertEx.Throws<ArgumentNullException>(() => client.IsMember(1, null));
-            }
-
-            [Fact]
-            public void EnsuresNonEmptyLogin()
-            {
-                var connection = Substitute.For<IApiConnection>();
-                var client = new TeamsClient(connection);
-
-                AssertEx.Throws<ArgumentException>(() => client.IsMember(1, ""));
             }
         }
 
@@ -201,13 +193,13 @@
             }
 
             [Fact]
-            public void EnsuresNonNullOrEmptyLogin()
-            {
-                var connection = Substitute.For<IApiConnection>();
-                var client = new TeamsClient(connection);
-
-                AssertEx.Throws<ArgumentNullException>(() => client.RemoveMember(1, null));
-                AssertEx.Throws<ArgumentException>(() => client.RemoveMember(1, ""));
+            public async Task EnsuresNonNullOrEmptyLogin()
+            {
+                var connection = Substitute.For<IApiConnection>();
+                var client = new TeamsClient(connection);
+
+                await Assert.ThrowsAsync<ArgumentNullException>(() => client.RemoveMember(1, null));
+                await Assert.ThrowsAsync<ArgumentException>(() => client.RemoveMember(1, ""));
             }
 
         }
@@ -291,12 +283,12 @@
                 Assert.ThrowsAsync<ArgumentException>(() => client.AddRepository(1, "org name", null));
 
                 // Check owner arguments.
-                AssertEx.Throws<ArgumentNullException>(() => client.IsRepositoryManagedByTeam(1, null, "repoName"));
-                AssertEx.Throws<ArgumentException>(() => client.IsRepositoryManagedByTeam(1, "", "repoName"));
+                Assert.ThrowsAsync<ArgumentNullException>(() => client.IsRepositoryManagedByTeam(1, null, "repoName"));
+                Assert.ThrowsAsync<ArgumentException>(() => client.IsRepositoryManagedByTeam(1, "", "repoName"));
 
                 // Check repo arguments.
-                AssertEx.Throws<ArgumentNullException>(() => client.IsRepositoryManagedByTeam(1, "ownerName", null));
-                AssertEx.Throws<ArgumentException>(() => client.IsRepositoryManagedByTeam(1, "ownerName", ""));
+                Assert.ThrowsAsync<ArgumentNullException>(() => client.IsRepositoryManagedByTeam(1, "ownerName", null));
+                Assert.ThrowsAsync<ArgumentException>(() => client.IsRepositoryManagedByTeam(1, "ownerName", ""));
             }
         }
     }
