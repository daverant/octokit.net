--- conflicted
+++ resolved
@@ -59,23 +59,23 @@
             await client.GetAll(owner, name);
 
             connection.Received(1)
+                .GetAll<Deployment>(Arg.Is<Uri>(u => u.ToString() == expectedUrl), Args.ApiOptions);
+        }
+
+        [Fact]
+        public async Task RequestsCorrectUrlWithRepositoryId()
+        {
+            var connection = Substitute.For<IApiConnection>();
+            var client = new DeploymentsClient(connection);
+            var expectedUrl = string.Format("repositories/{0}/deployments", repositoryId);
+
+            await client.GetAll(repositoryId);
+
+            connection.Received(1)
                 .GetAll<Deployment>(Arg.Is<Uri>(u => u.ToString() == expectedUrl),
                                     Arg.Any<IDictionary<string, string>>(),
                                     Arg.Any<string>(), 
                                     Args.ApiOptions);
-        }
-
-        [Fact]
-        public async Task RequestsCorrectUrlWithRepositoryId()
-        {
-            var connection = Substitute.For<IApiConnection>();
-            var client = new DeploymentsClient(connection);
-            var expectedUrl = string.Format("repositories/{0}/deployments", repositoryId);
-
-            await client.GetAll(repositoryId);
-
-            connection.Received(1)
-                .GetAll<Deployment>(Arg.Is<Uri>(u => u.ToString() == expectedUrl), Args.ApiOptions);
         }
 
         [Fact]
@@ -184,12 +184,7 @@
             client.Create("owner", "name", newDeployment);
 
             connection.Received(1).Post<Deployment>(Arg.Is<Uri>(u => u.ToString() == expectedUrl),
-<<<<<<< HEAD
                                                     newDeployment);
-=======
-                                                    Arg.Any<NewDeployment>(),
-                                                    Arg.Any<string>());
->>>>>>> 94644199
         }
 
         [Fact]
@@ -201,10 +196,6 @@
 
             client.Create(1, newDeployment);
 
-<<<<<<< HEAD
-            connection.Received(1).Post<Deployment>(Arg.Is<Uri>(u => u.ToString() == expectedUrl),
-                                                    newDeployment);
-=======
             connection.Received(1).Post<Deployment>(Arg.Any<Uri>(),
                                                     newDeployment,
                                                     Arg.Any<string>());
@@ -221,7 +212,6 @@
             connection.Received(1).Post<Deployment>(Arg.Any<Uri>(),
                                                     Arg.Any<NewDeployment>(),
                                                     Arg.Is<string>(s => s == AcceptHeaders.DeploymentApiPreview));
->>>>>>> 94644199
         }
     }
 
