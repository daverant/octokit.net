--- conflicted
+++ resolved
@@ -63,34 +63,6 @@
 
                 Assert.Equal("{\"int\":42,\"bool\":true}", json);
             }
-<<<<<<< HEAD
-
-
-            [Fact]
-            public void PerformsNewTagSerialization()
-            {
-                var tag = new NewTag()
-                {
-                    Message = "tag-message",
-                    Tag = "tag-name",
-                    Object = "tag-object",
-                    Type = TaggedType.Tree,
-                    Tagger = new UserAction
-                    {
-                        Name = "tagger-name",
-                        Email = "tagger-email",
-                        Date = new DateTime(2013, 09, 03, 14, 42, 52, DateTimeKind.Local)
-                    }
-                };
-
-                var json = new SimpleJsonSerializer().Serialize(tag);
-
-                const string expectedResult = @"{""tag"":""tag-name"",""message"":""tag-message"",""object"":""tag-object"",""type"":""tree"",""tagger"":{""name"":""tagger-name"",""email"":""tagger-email"",""date"":""2013-09-03T13:42:52Z""}}";
-
-                Assert.Equal(expectedResult, json);
-            }
-=======
->>>>>>> b4454c46
         }
 
         public class TheDeserializeMethod
