--- conflicted
+++ resolved
@@ -108,11 +108,8 @@
     <Compile Include="SimpleJsonSerializerTests.cs" />
     <Compile Include="Clients\UsersClientTests.cs" />
     <Compile Include="Clients\TeamsClientTests.cs" />
-<<<<<<< HEAD
     <Compile Include="Clients\SearchClientTests.cs" />
-=======
     <Compile Include="Clients\RepoCollaboratorsClientTests.cs" />
->>>>>>> adc438ac
   </ItemGroup>
   <ItemGroup>
     <EmbeddedResource Include="Fixtures\user_full.json" />
