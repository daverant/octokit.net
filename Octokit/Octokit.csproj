--- conflicted
+++ resolved
@@ -54,13 +54,10 @@
     </Compile>
     <Compile Include="Clients\AssigneesClient.cs" />
     <Compile Include="Clients\CommitStatusClient.cs" />
-<<<<<<< HEAD
     <Compile Include="Clients\TeamsClient.cs" />
     <Compile Include="Clients\ITeamsClient.cs" />
-=======
     <Compile Include="Clients\GitDatabaseClient.cs" />
     <Compile Include="Clients\IIssuesEventsClient.cs" />
->>>>>>> 0a8022e7
     <Compile Include="Clients\ICommitStatusClient.cs" />
     <Compile Include="Clients\IGitDatabaseClient.cs" />
     <Compile Include="Clients\IIssueCommentsClient.cs" />
@@ -83,12 +80,9 @@
     <Compile Include="Models\Request\NewMilestone.cs" />
     <Compile Include="Models\Request\RequestParameters.cs" />
     <Compile Include="Models\Response\CommitStatus.cs" />
-<<<<<<< HEAD
     <Compile Include="Models\Request\Permission.cs" />
     <Compile Include="Models\Response\Team.cs" />
-=======
     <Compile Include="Models\Response\EventInfo.cs" />
->>>>>>> 0a8022e7
     <Compile Include="Models\Response\Issue.cs" />
     <Compile Include="Models\Request\IssueRequest.cs" />
     <Compile Include="Models\Request\IssueUpdate.cs" />
