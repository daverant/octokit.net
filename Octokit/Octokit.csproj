﻿<?xml version="1.0" encoding="utf-8"?>
<Project ToolsVersion="4.0" DefaultTargets="Build" xmlns="http://schemas.microsoft.com/developer/msbuild/2003">
  <Import Project="$(MSBuildExtensionsPath)\$(MSBuildToolsVersion)\Microsoft.Common.props" Condition="Exists('$(MSBuildExtensionsPath)\$(MSBuildToolsVersion)\Microsoft.Common.props')" />
  <PropertyGroup>
    <Configuration Condition=" '$(Configuration)' == '' ">Debug</Configuration>
    <Platform Condition=" '$(Platform)' == '' ">AnyCPU</Platform>
    <ProjectGuid>{08DD4305-7787-4823-A53F-4D0F725A07F3}</ProjectGuid>
    <OutputType>Library</OutputType>
    <AppDesignerFolder>Properties</AppDesignerFolder>
    <RootNamespace>Octokit</RootNamespace>
    <AssemblyName>Octokit</AssemblyName>
    <TargetFrameworkVersion>v4.5</TargetFrameworkVersion>
    <FileAlignment>512</FileAlignment>
    <TargetFrameworkProfile />
  </PropertyGroup>
  <PropertyGroup Condition=" '$(Configuration)|$(Platform)' == 'Debug|AnyCPU' ">
    <DebugSymbols>true</DebugSymbols>
    <DebugType>full</DebugType>
    <Optimize>false</Optimize>
    <IntermediateOutputPath>obj\Debug\Net45</IntermediateOutputPath>
    <OutputPath>bin\Debug\Net45</OutputPath>
    <DefineConstants>TRACE;DEBUG;CODE_ANALYSIS;CODE_ANALYSIS;SIMPLE_JSON_OBJARRAYINTERNAL;SIMPLE_JSON_INTERNAL;NET_45</DefineConstants>
    <ErrorReport>prompt</ErrorReport>
    <WarningLevel>4</WarningLevel>
    <RunCodeAnalysis>true</RunCodeAnalysis>
    <CodeAnalysisAdditionalOptions> /assemblycomparemode:StrongNameIgnoringVersion</CodeAnalysisAdditionalOptions>
    <CodeAnalysisRuleSet>..\Octokit.ruleset</CodeAnalysisRuleSet>
    <TreatWarningsAsErrors>true</TreatWarningsAsErrors>
    <Prefer32Bit>false</Prefer32Bit>
  </PropertyGroup>
  <PropertyGroup Condition=" '$(Configuration)|$(Platform)' == 'Release|AnyCPU' ">
    <DebugType>pdbonly</DebugType>
    <Optimize>true</Optimize>
    <IntermediateOutputPath>obj\Release\Net45</IntermediateOutputPath>
    <OutputPath>bin\Release\Net45\</OutputPath>
    <DefineConstants>TRACE;CODE_ANALYSIS;CODE_ANALYSIS;SIMPLE_JSON_OBJARRAYINTERNAL;SIMPLE_JSON_INTERNAL;NET_45</DefineConstants>
    <ErrorReport>prompt</ErrorReport>
    <WarningLevel>4</WarningLevel>
    <Prefer32Bit>false</Prefer32Bit>
    <RunCodeAnalysis>true</RunCodeAnalysis>
    <CodeAnalysisRuleSet>..\Octokit.ruleset</CodeAnalysisRuleSet>
  </PropertyGroup>
  <ItemGroup>
    <Reference Include="System" />
    <Reference Include="System.Core" />
    <Reference Include="Microsoft.CSharp" />
    <Reference Include="System.Net" />
    <Reference Include="System.Net.Http" />
    <Reference Include="System.Runtime.Serialization" />
  </ItemGroup>
  <ItemGroup>
    <Compile Include="..\SolutionInfo.cs">
      <Link>Properties\SolutionInfo.cs</Link>
    </Compile>
    <Compile Include="Clients\ActivitiesClient.cs" />
<<<<<<< HEAD
    <Compile Include="Clients\SearchClient.cs" />
    <Compile Include="Clients\ISearchClient.cs" />
=======
    <Compile Include="Models\Response\BlobReference.cs" />
    <Compile Include="Clients\IBlobsClient.cs" />
    <Compile Include="Models\Request\NewBlob.cs" />
    <Compile Include="Models\Response\Blob.cs" />
    <Compile Include="Clients\BlobsClient.cs" />
>>>>>>> 30cd7adb
    <Compile Include="Clients\RepoCollaboratorsClient.cs" />
    <Compile Include="Clients\IRepoCollaboratorsClient.cs" />
    <Compile Include="Clients\EventsClient.cs" />
    <Compile Include="Clients\IActivitiesClient.cs" />
<<<<<<< HEAD
    <Compile Include="Models\Request\SearchTerm.cs" />
=======
    <Compile Include="Clients\ITreesClient.cs" />
    <Compile Include="Models\Request\NewTreeItem.cs" />
    <Compile Include="Models\Request\NewTree.cs" />
    <Compile Include="Clients\TreesClient.cs" />
    <Compile Include="Models\Response\TreeItem.cs" />
    <Compile Include="Models\Response\TreeResponse.cs" />
>>>>>>> 30cd7adb
    <Compile Include="Models\Response\Activity.cs" />
    <Compile Include="Clients\AssigneesClient.cs" />
    <Compile Include="Clients\CommitsClient.cs" />
    <Compile Include="Clients\CommitStatusClient.cs" />
    <Compile Include="Clients\TeamsClient.cs" />
    <Compile Include="Clients\ITeamsClient.cs" />
    <Compile Include="Clients\GitDatabaseClient.cs" />
    <Compile Include="Clients\ICommitsClient.cs" />
    <Compile Include="Clients\IEventsClient.cs" />
    <Compile Include="Clients\IIssuesEventsClient.cs" />
    <Compile Include="Clients\ICommitStatusClient.cs" />
    <Compile Include="Clients\IGitDatabaseClient.cs" />
    <Compile Include="Clients\IIssueCommentsClient.cs" />
    <Compile Include="Clients\IOrganizationMembersClient.cs" />
    <Compile Include="Clients\IssueCommentsClient.cs" />
    <Compile Include="Clients\IssuesClient.cs" />
    <Compile Include="Clients\IStarredClient.cs" />
    <Compile Include="Clients\ITagsClient.cs" />
    <Compile Include="Clients\IssuesEventsClient.cs" />
    <Compile Include="Clients\MilestonesClient.cs" />
    <Compile Include="Clients\OrganizationMembersClient.cs" />
    <Compile Include="Clients\StarredClient.cs" />
    <Compile Include="Clients\TagsClient.cs" />
    <Compile Include="Exceptions\NotFoundException.cs" />
    <Compile Include="Clients\IAssigneesClient.cs" />
    <Compile Include="Clients\IIssuesClient.cs" />
    <Compile Include="Clients\IMilestonesClient.cs" />
    <Compile Include="Helpers\ParameterAttribute.cs" />
    <Compile Include="Helpers\ReflectionExtensions.cs" />
    <Compile Include="Models\Request\NewTeam.cs" />
    <Compile Include="Models\Request\UpdateTeam.cs" />
    <Compile Include="Models\Request\MilestoneUpdate.cs" />
    <Compile Include="Models\Request\NewCommit.cs" />
    <Compile Include="Models\Request\NewCommitStatus.cs" />
    <Compile Include="Models\Request\NewMilestone.cs" />
    <Compile Include="Models\Request\RequestParameters.cs" />
    <Compile Include="Models\Request\StarredRequest.cs" />
    <Compile Include="Models\Response\Commit.cs" />
    <Compile Include="Models\Response\CommitStatus.cs" />
    <Compile Include="Models\Response\SearchCode.cs" />
    <Compile Include="Models\Request\Permission.cs" />
    <Compile Include="Models\Response\Team.cs" />
    <Compile Include="Models\Response\EventInfo.cs" />
    <Compile Include="Models\Response\GitReference.cs" />
    <Compile Include="Models\Response\Issue.cs" />
    <Compile Include="Models\Request\IssueRequest.cs" />
    <Compile Include="Models\Request\IssueUpdate.cs" />
    <Compile Include="Models\Response\IssueEvent.cs" />
    <Compile Include="Models\Response\IssueComment.cs" />
    <Compile Include="Models\Response\Label.cs" />
    <Compile Include="Models\Response\Milestone.cs" />
    <Compile Include="Models\Request\NewIssue.cs" />
    <Compile Include="Models\Request\NewTag.cs" />
    <Compile Include="Models\Response\Notification.cs" />
    <Compile Include="Models\Response\NotificationInfo.cs" />
    <Compile Include="Models\Response\PullRequest.cs" />
    <Compile Include="Models\Request\RepositoryIssueRequest.cs" />
    <Compile Include="Models\Request\MilestoneRequest.cs" />
    <Compile Include="Models\Response\GitTag.cs" />
    <Compile Include="Models\Response\Signature.cs" />
    <Compile Include="Models\Response\TagObject.cs" />
    <Compile Include="Properties\AssemblyInfo.cs" />
    <Compile Include="Exceptions\TwoFactorChallengeFailedException.cs" />
    <Compile Include="Exceptions\TwoFactorRequiredException.cs" />
    <Compile Include="Helpers\ApiUrls.cs" />
    <Compile Include="Helpers\AuthorizationExtensions.cs" />
    <Compile Include="Helpers\TwoFactorChallengeResult.cs" />
    <Compile Include="Http\RateLimit.cs" />
    <Compile Include="Models\Response\Account.cs" />
    <Compile Include="Models\Response\ApiError.cs" />
    <Compile Include="Models\Response\ApiErrorDetail.cs" />
    <Compile Include="Models\Response\Application.cs" />
    <Compile Include="Clients\MiscellaneousClient.cs" />
    <Compile Include="Exceptions\ApiException.cs" />
    <Compile Include="Helpers\ApiExtensions.cs" />
    <Compile Include="Clients\ApiClient.cs" />
    <Compile Include="Clients\AuthorizationsClient.cs" />
    <Compile Include="Clients\ApiPagination.cs" />
    <Compile Include="Clients\NotificationsClient.cs" />
    <Compile Include="Clients\OrganizationsClient.cs" />
    <Compile Include="Authentication\AnonymousAuthenticator.cs" />
    <Compile Include="Authentication\Authenticator.cs" />
    <Compile Include="Clients\ReleasesClient.cs" />
    <Compile Include="Clients\SshKeysClient.cs" />
    <Compile Include="Exceptions\ApiValidationException.cs" />
    <Compile Include="Exceptions\ForbiddenException.cs" />
    <Compile Include="Exceptions\LoginAttemptsExceededException.cs" />
    <Compile Include="Exceptions\RateLimitExceededException.cs" />
    <Compile Include="Helpers\CollectionExtensions.cs" />
    <Compile Include="Helpers\UriExtensions.cs" />
    <Compile Include="Http\ApiConnection.cs" />
    <Compile Include="Http\IApiConnection.cs" />
    <Compile Include="Http\IHttpClient.cs" />
    <Compile Include="Http\JsonHttpPipeline.cs" />
    <Compile Include="Http\ReadOnlyPagedCollection.cs" />
    <Compile Include="Http\Credentials.cs" />
    <Compile Include="Http\CredentialsExtensions.cs" />
    <Compile Include="Http\HttpVerb.cs" />
    <Compile Include="Authentication\IAuthenticationHandler.cs" />
    <Compile Include="Http\ICredentialStore.cs" />
    <Compile Include="Http\InMemoryCredentialStore.cs" />
    <Compile Include="Helpers\IApiPagination.cs" />
    <Compile Include="Clients\IAuthorizationsClient.cs" />
    <Compile Include="IGitHubClient.cs" />
    <Compile Include="Clients\IMiscellaneousClient.cs" />
    <Compile Include="Clients\IReleasesClient.cs" />
    <Compile Include="Clients\INotificationsClient.cs" />
    <Compile Include="Clients\ISshKeysClient.cs" />
    <Compile Include="Clients\IOrganizationsClient.cs" />
    <Compile Include="Helpers\IReadOnlyPagedCollection.cs" />
    <Compile Include="Clients\IRepositoriesClient.cs" />
    <Compile Include="Clients\IUsersClient.cs" />
    <Compile Include="Http\ApiInfoExtensions.cs" />
    <Compile Include="Http\ApiInfoParser.cs">
      <SubType>Code</SubType>
    </Compile>
    <Compile Include="Http\ApiInfo.cs" />
    <Compile Include="Authentication\BasicAuthenticator.cs">
      <SubType>Code</SubType>
    </Compile>
    <Compile Include="Http\ApiResponse.cs" />
    <Compile Include="Http\IJsonSerializer.cs" />
    <Compile Include="Exceptions\AuthorizationException.cs" />
    <Compile Include="Http\SimpleJsonSerializer.cs" />
    <Compile Include="Authentication\TokenAuthenticator.cs">
      <SubType>Code</SubType>
    </Compile>
    <Compile Include="Helpers\Ensure.cs" />
    <Compile Include="GitHubClient.cs" />
    <Compile Include="Authentication\AuthenticationType.cs" />
    <Compile Include="Http\Connection.cs">
      <SubType>Code</SubType>
    </Compile>
    <Compile Include="Http\HttpClientAdapter.cs" />
    <Compile Include="Http\IConnection.cs" />
    <Compile Include="Http\IRequest.cs" />
    <Compile Include="Http\IResponse.cs" />
    <Compile Include="Http\Request.cs" />
    <Compile Include="Helpers\ModelExtensions.cs" />
    <Compile Include="Models\Response\Authorization.cs" />
    <Compile Include="Models\Request\AuthorizationUpdate.cs" />
    <Compile Include="Models\Request\NewAuthorization.cs" />
    <Compile Include="Models\Response\EmailAddress.cs" />
    <Compile Include="Models\Response\Organization.cs" />
    <Compile Include="Models\Response\Plan.cs" />
    <Compile Include="Models\Response\Readme.cs" />
    <Compile Include="Models\Response\ReadmeResponse.cs" />
    <Compile Include="Models\Response\Release.cs" />
    <Compile Include="Models\Response\ReleaseAsset.cs" />
    <Compile Include="Models\Response\ReleaseAssetUpload.cs" />
    <Compile Include="Models\Request\ReleaseUpdate.cs" />
    <Compile Include="Models\Response\Repository.cs" />
    <Compile Include="Models\Response\SshKey.cs" />
    <Compile Include="Models\Response\SshKeyInfo.cs" />
    <Compile Include="Models\Request\SshKeyUpdate.cs" />
    <Compile Include="Models\Response\User.cs" />
    <Compile Include="Models\Request\UserUpdate.cs" />
    <Compile Include="Helpers\StringExtensions.cs" />
    <Compile Include="Clients\RepositoriesClient.cs" />
    <Compile Include="SimpleJson.cs" />
    <Compile Include="Models\Request\NewRepository.cs" />
    <Compile Include="Clients\UsersClient.cs" />
  </ItemGroup>
  <ItemGroup>
    <CodeAnalysisDictionary Include="..\CustomDictionary.xml">
      <Link>CustomDictionary.xml</Link>
    </CodeAnalysisDictionary>
  </ItemGroup>
  <ItemGroup>
    <None Include="packages.config">
      <SubType>Designer</SubType>
    </None>
  </ItemGroup>
  <ItemGroup />
  <Import Project="$(MSBuildToolsPath)\Microsoft.CSharp.targets" />
  <!-- To modify your build process, add your task inside one of the targets below and uncomment it. 
       Other similar extension points exist, see Microsoft.Common.targets.
  <Target Name="BeforeBuild">
  </Target>
  <Target Name="AfterBuild">
  </Target>
  -->
</Project><|MERGE_RESOLUTION|>--- conflicted
+++ resolved
@@ -53,30 +53,24 @@
       <Link>Properties\SolutionInfo.cs</Link>
     </Compile>
     <Compile Include="Clients\ActivitiesClient.cs" />
-<<<<<<< HEAD
     <Compile Include="Clients\SearchClient.cs" />
     <Compile Include="Clients\ISearchClient.cs" />
-=======
     <Compile Include="Models\Response\BlobReference.cs" />
     <Compile Include="Clients\IBlobsClient.cs" />
     <Compile Include="Models\Request\NewBlob.cs" />
     <Compile Include="Models\Response\Blob.cs" />
     <Compile Include="Clients\BlobsClient.cs" />
->>>>>>> 30cd7adb
     <Compile Include="Clients\RepoCollaboratorsClient.cs" />
     <Compile Include="Clients\IRepoCollaboratorsClient.cs" />
     <Compile Include="Clients\EventsClient.cs" />
     <Compile Include="Clients\IActivitiesClient.cs" />
-<<<<<<< HEAD
     <Compile Include="Models\Request\SearchTerm.cs" />
-=======
     <Compile Include="Clients\ITreesClient.cs" />
     <Compile Include="Models\Request\NewTreeItem.cs" />
     <Compile Include="Models\Request\NewTree.cs" />
     <Compile Include="Clients\TreesClient.cs" />
     <Compile Include="Models\Response\TreeItem.cs" />
     <Compile Include="Models\Response\TreeResponse.cs" />
->>>>>>> 30cd7adb
     <Compile Include="Models\Response\Activity.cs" />
     <Compile Include="Clients\AssigneesClient.cs" />
     <Compile Include="Clients\CommitsClient.cs" />
