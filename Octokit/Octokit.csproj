﻿<?xml version="1.0" encoding="utf-8"?>
<Project ToolsVersion="4.0" DefaultTargets="Build" xmlns="http://schemas.microsoft.com/developer/msbuild/2003">
  <Import Project="$(MSBuildExtensionsPath)\$(MSBuildToolsVersion)\Microsoft.Common.props" Condition="Exists('$(MSBuildExtensionsPath)\$(MSBuildToolsVersion)\Microsoft.Common.props')" />
  <PropertyGroup>
    <Configuration Condition=" '$(Configuration)' == '' ">Debug</Configuration>
    <Platform Condition=" '$(Platform)' == '' ">AnyCPU</Platform>
    <ProjectGuid>{08DD4305-7787-4823-A53F-4D0F725A07F3}</ProjectGuid>
    <OutputType>Library</OutputType>
    <AppDesignerFolder>Properties</AppDesignerFolder>
    <RootNamespace>Octokit</RootNamespace>
    <AssemblyName>Octokit</AssemblyName>
    <TargetFrameworkVersion>v4.5</TargetFrameworkVersion>
    <FileAlignment>512</FileAlignment>
    <TargetFrameworkProfile />
  </PropertyGroup>
  <PropertyGroup Condition=" '$(Configuration)|$(Platform)' == 'Debug|AnyCPU' ">
    <DebugSymbols>true</DebugSymbols>
    <DebugType>full</DebugType>
    <Optimize>false</Optimize>
    <IntermediateOutputPath>obj\Debug\Net45</IntermediateOutputPath>
    <OutputPath>bin\Debug\Net45</OutputPath>
    <DefineConstants>TRACE;DEBUG;CODE_ANALYSIS;CODE_ANALYSIS;SIMPLE_JSON_OBJARRAYINTERNAL;SIMPLE_JSON_INTERNAL;NET_45</DefineConstants>
    <ErrorReport>prompt</ErrorReport>
    <WarningLevel>4</WarningLevel>
    <RunCodeAnalysis>true</RunCodeAnalysis>
    <CodeAnalysisAdditionalOptions> /assemblycomparemode:StrongNameIgnoringVersion</CodeAnalysisAdditionalOptions>
    <CodeAnalysisRuleSet>..\Octokit.ruleset</CodeAnalysisRuleSet>
    <TreatWarningsAsErrors>true</TreatWarningsAsErrors>
    <Prefer32Bit>false</Prefer32Bit>
  </PropertyGroup>
  <PropertyGroup Condition=" '$(Configuration)|$(Platform)' == 'Release|AnyCPU' ">
    <DebugType>pdbonly</DebugType>
    <Optimize>true</Optimize>
    <IntermediateOutputPath>obj\Release\Net45</IntermediateOutputPath>
    <OutputPath>bin\Release\Net45\</OutputPath>
    <DefineConstants>TRACE;CODE_ANALYSIS;CODE_ANALYSIS;SIMPLE_JSON_OBJARRAYINTERNAL;SIMPLE_JSON_INTERNAL;NET_45</DefineConstants>
    <ErrorReport>prompt</ErrorReport>
    <WarningLevel>4</WarningLevel>
    <Prefer32Bit>false</Prefer32Bit>
    <RunCodeAnalysis>true</RunCodeAnalysis>
    <CodeAnalysisRuleSet>..\Octokit.ruleset</CodeAnalysisRuleSet>
  </PropertyGroup>
  <ItemGroup>
    <Reference Include="System" />
    <Reference Include="System.Core" />
    <Reference Include="Microsoft.CSharp" />
    <Reference Include="System.Net" />
    <Reference Include="System.Net.Http" />
    <Reference Include="System.Runtime.Serialization" />
  </ItemGroup>
  <ItemGroup>
    <Compile Include="..\SolutionInfo.cs">
      <Link>Properties\SolutionInfo.cs</Link>
    </Compile>
    <Compile Include="Clients\AssigneesClient.cs" />
    <Compile Include="Clients\CommitStatusClient.cs" />
    <Compile Include="Clients\GitDatabaseClient.cs" />
    <Compile Include="Clients\IIssuesEventsClient.cs" />
    <Compile Include="Clients\ICommitStatusClient.cs" />
    <Compile Include="Clients\IGitDatabaseClient.cs" />
    <Compile Include="Clients\IIssueCommentsClient.cs" />
    <Compile Include="Clients\IOrganizationMembersClient.cs" />
    <Compile Include="Clients\IssueCommentsClient.cs" />
    <Compile Include="Clients\IssuesClient.cs" />
    <Compile Include="Clients\IStarredClient.cs" />
    <Compile Include="Clients\MilestonesClient.cs" />
    <Compile Include="Clients\StarsClient.cs" />
    <Compile Include="Clients\ITagsClient.cs" />
    <Compile Include="Clients\IssuesEventsClient.cs" />
<<<<<<< HEAD
=======
    <Compile Include="Clients\MilestonesClient.cs" />
    <Compile Include="Clients\OrganizationMembersClient.cs" />
>>>>>>> 0a8022e7
    <Compile Include="Clients\TagsClient.cs" />
    <Compile Include="Exceptions\NotFoundException.cs" />
    <Compile Include="Clients\IAssigneesClient.cs" />
    <Compile Include="Clients\IIssuesClient.cs" />
    <Compile Include="Clients\IMilestonesClient.cs" />
    <Compile Include="Helpers\ParameterAttribute.cs" />
    <Compile Include="Helpers\ReflectionExtensions.cs" />
    <Compile Include="Models\Request\MilestoneUpdate.cs" />
    <Compile Include="Models\Request\NewCommitStatus.cs" />
    <Compile Include="Models\Request\NewMilestone.cs" />
    <Compile Include="Models\Request\RequestParameters.cs" />
    <Compile Include="Models\Response\CommitStatus.cs" />
    <Compile Include="Models\Response\EventInfo.cs" />
    <Compile Include="Models\Response\Issue.cs" />
    <Compile Include="Models\Request\IssueRequest.cs" />
    <Compile Include="Models\Request\IssueUpdate.cs" />
    <Compile Include="Models\Response\IssueEvent.cs" />
    <Compile Include="Models\Response\IssueComment.cs" />
    <Compile Include="Models\Response\Label.cs" />
    <Compile Include="Models\Response\Milestone.cs" />
    <Compile Include="Models\Request\NewIssue.cs" />
    <Compile Include="Models\Request\NewTag.cs" />
    <Compile Include="Models\Response\Notification.cs" />
    <Compile Include="Models\Response\NotificationInfo.cs" />
    <Compile Include="Models\Response\PullRequest.cs" />
    <Compile Include="Models\Request\RepositoryIssueRequest.cs" />
    <Compile Include="Models\Request\MilestoneRequest.cs" />
    <Compile Include="Models\Response\GitTag.cs" />
    <Compile Include="Models\Response\Tagger.cs" />
    <Compile Include="Models\Response\TagObject.cs" />
    <Compile Include="Properties\AssemblyInfo.cs" />
    <Compile Include="Exceptions\TwoFactorChallengeFailedException.cs" />
    <Compile Include="Exceptions\TwoFactorRequiredException.cs" />
    <Compile Include="Helpers\ApiUrls.cs" />
    <Compile Include="Helpers\AuthorizationExtensions.cs" />
    <Compile Include="Helpers\TwoFactorChallengeResult.cs" />
    <Compile Include="Http\RateLimit.cs" />
    <Compile Include="Models\Response\Account.cs" />
    <Compile Include="Models\Response\ApiError.cs" />
    <Compile Include="Models\Response\ApiErrorDetail.cs" />
    <Compile Include="Models\Response\Application.cs" />
    <Compile Include="Clients\MiscellaneousClient.cs" />
    <Compile Include="Exceptions\ApiException.cs" />
    <Compile Include="Helpers\ApiExtensions.cs" />
    <Compile Include="Clients\ApiClient.cs" />
    <Compile Include="Clients\AuthorizationsClient.cs" />
    <Compile Include="Clients\ApiPagination.cs" />
    <Compile Include="Clients\NotificationsClient.cs" />
    <Compile Include="Clients\OrganizationsClient.cs" />
    <Compile Include="Authentication\AnonymousAuthenticator.cs" />
    <Compile Include="Authentication\Authenticator.cs" />
    <Compile Include="Clients\ReleasesClient.cs" />
    <Compile Include="Clients\SshKeysClient.cs" />
    <Compile Include="Exceptions\ApiValidationException.cs" />
    <Compile Include="Exceptions\ForbiddenException.cs" />
    <Compile Include="Exceptions\LoginAttemptsExceededException.cs" />
    <Compile Include="Exceptions\RateLimitExceededException.cs" />
    <Compile Include="Helpers\CollectionExtensions.cs" />
    <Compile Include="Helpers\UriExtensions.cs" />
    <Compile Include="Http\ApiConnection.cs" />
    <Compile Include="Http\IApiConnection.cs" />
    <Compile Include="Http\IHttpClient.cs" />
    <Compile Include="Http\JsonHttpPipeline.cs" />
    <Compile Include="Http\ReadOnlyPagedCollection.cs" />
    <Compile Include="Http\Credentials.cs" />
    <Compile Include="Http\CredentialsExtensions.cs" />
    <Compile Include="Http\HttpVerb.cs" />
    <Compile Include="Authentication\IAuthenticationHandler.cs" />
    <Compile Include="Http\ICredentialStore.cs" />
    <Compile Include="Http\InMemoryCredentialStore.cs" />
    <Compile Include="Helpers\IApiPagination.cs" />
    <Compile Include="Clients\IAuthorizationsClient.cs" />
    <Compile Include="IGitHubClient.cs" />
    <Compile Include="Clients\IMiscellaneousClient.cs" />
    <Compile Include="Clients\IReleasesClient.cs" />
    <Compile Include="Clients\INotificationsClient.cs" />
    <Compile Include="Clients\ISshKeysClient.cs" />
    <Compile Include="Clients\IOrganizationsClient.cs" />
    <Compile Include="Helpers\IReadOnlyPagedCollection.cs" />
    <Compile Include="Clients\IRepositoriesClient.cs" />
    <Compile Include="Clients\IUsersClient.cs" />
    <Compile Include="Http\ApiInfoExtensions.cs" />
    <Compile Include="Http\ApiInfoParser.cs">
      <SubType>Code</SubType>
    </Compile>
    <Compile Include="Http\ApiInfo.cs" />
    <Compile Include="Authentication\BasicAuthenticator.cs">
      <SubType>Code</SubType>
    </Compile>
    <Compile Include="Http\ApiResponse.cs" />
    <Compile Include="Http\IJsonSerializer.cs" />
    <Compile Include="Exceptions\AuthorizationException.cs" />
    <Compile Include="Http\SimpleJsonSerializer.cs" />
    <Compile Include="Authentication\TokenAuthenticator.cs">
      <SubType>Code</SubType>
    </Compile>
    <Compile Include="Helpers\Ensure.cs" />
    <Compile Include="GitHubClient.cs" />
    <Compile Include="Authentication\AuthenticationType.cs" />
    <Compile Include="Http\Connection.cs">
      <SubType>Code</SubType>
    </Compile>
    <Compile Include="Http\HttpClientAdapter.cs" />
    <Compile Include="Http\IConnection.cs" />
    <Compile Include="Http\IRequest.cs" />
    <Compile Include="Http\IResponse.cs" />
    <Compile Include="Http\Request.cs" />
    <Compile Include="Helpers\ModelExtensions.cs" />
    <Compile Include="Models\Response\Authorization.cs" />
    <Compile Include="Models\Request\AuthorizationUpdate.cs" />
    <Compile Include="Models\Request\NewAuthorization.cs" />
    <Compile Include="Models\Response\EmailAddress.cs" />
    <Compile Include="Models\Response\Organization.cs" />
    <Compile Include="Models\Response\Plan.cs" />
    <Compile Include="Models\Response\Readme.cs" />
    <Compile Include="Models\Response\ReadmeResponse.cs" />
    <Compile Include="Models\Response\Release.cs" />
    <Compile Include="Models\Response\ReleaseAsset.cs" />
    <Compile Include="Models\Response\ReleaseAssetUpload.cs" />
    <Compile Include="Models\Request\ReleaseUpdate.cs" />
    <Compile Include="Models\Response\Repository.cs" />
    <Compile Include="Models\Response\SshKey.cs" />
    <Compile Include="Models\Response\SshKeyInfo.cs" />
    <Compile Include="Models\Request\SshKeyUpdate.cs" />
    <Compile Include="Models\Response\User.cs" />
    <Compile Include="Models\Request\UserUpdate.cs" />
    <Compile Include="Helpers\StringExtensions.cs" />
    <Compile Include="Clients\RepositoriesClient.cs" />
    <Compile Include="SimpleJson.cs" />
    <Compile Include="Models\Request\NewRepository.cs" />
    <Compile Include="Clients\UsersClient.cs" />
  </ItemGroup>
  <ItemGroup>
    <CodeAnalysisDictionary Include="..\CustomDictionary.xml">
      <Link>CustomDictionary.xml</Link>
    </CodeAnalysisDictionary>
  </ItemGroup>
  <ItemGroup>
    <None Include="packages.config">
      <SubType>Designer</SubType>
    </None>
  </ItemGroup>
  <ItemGroup />
  <Import Project="$(MSBuildToolsPath)\Microsoft.CSharp.targets" />
  <!-- To modify your build process, add your task inside one of the targets below and uncomment it. 
       Other similar extension points exist, see Microsoft.Common.targets.
  <Target Name="BeforeBuild">
  </Target>
  <Target Name="AfterBuild">
  </Target>
  -->
</Project><|MERGE_RESOLUTION|>--- conflicted
+++ resolved
@@ -67,11 +67,8 @@
     <Compile Include="Clients\StarsClient.cs" />
     <Compile Include="Clients\ITagsClient.cs" />
     <Compile Include="Clients\IssuesEventsClient.cs" />
-<<<<<<< HEAD
-=======
     <Compile Include="Clients\MilestonesClient.cs" />
     <Compile Include="Clients\OrganizationMembersClient.cs" />
->>>>>>> 0a8022e7
     <Compile Include="Clients\TagsClient.cs" />
     <Compile Include="Exceptions\NotFoundException.cs" />
     <Compile Include="Clients\IAssigneesClient.cs" />
