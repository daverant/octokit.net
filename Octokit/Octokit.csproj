--- conflicted
+++ resolved
@@ -87,11 +87,8 @@
     <Compile Include="Models\Request\NewCommitStatus.cs" />
     <Compile Include="Models\Request\NewMilestone.cs" />
     <Compile Include="Models\Request\RequestParameters.cs" />
-<<<<<<< HEAD
     <Compile Include="Models\Request\StarredRequest.cs" />
-=======
     <Compile Include="Models\Response\Commit.cs" />
->>>>>>> dc2f8d97
     <Compile Include="Models\Response\CommitStatus.cs" />
     <Compile Include="Models\Response\EventInfo.cs" />
     <Compile Include="Models\Response\GitReference.cs" />
