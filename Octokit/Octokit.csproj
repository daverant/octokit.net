--- conflicted
+++ resolved
@@ -53,16 +53,13 @@
       <Link>Properties\SolutionInfo.cs</Link>
     </Compile>
     <Compile Include="Clients\ActivitiesClient.cs" />
-<<<<<<< HEAD
     <Compile Include="Models\Response\BlobReference.cs" />
     <Compile Include="Clients\IBlobsClient.cs" />
     <Compile Include="Models\Request\NewBlob.cs" />
     <Compile Include="Models\Response\Blob.cs" />
     <Compile Include="Clients\BlobsClient.cs" />
-=======
     <Compile Include="Clients\RepoCollaboratorsClient.cs" />
     <Compile Include="Clients\IRepoCollaboratorsClient.cs" />
->>>>>>> bb5cba41
     <Compile Include="Clients\EventsClient.cs" />
     <Compile Include="Clients\IActivitiesClient.cs" />
     <Compile Include="Clients\ITreesClient.cs" />
