﻿<?xml version="1.0" encoding="utf-8"?>
<Project DefaultTargets="Build" ToolsVersion="4.0" xmlns="http://schemas.microsoft.com/developer/msbuild/2003">
  <PropertyGroup>
    <Configuration Condition=" '$(Configuration)' == '' ">Debug</Configuration>
    <Platform Condition=" '$(Platform)' == '' ">AnyCPU</Platform>
    <ProductVersion>8.0.30703</ProductVersion>
    <SchemaVersion>2.0</SchemaVersion>
    <ProjectGuid>{B24FC6FA-B80C-4EC7-8AFF-05DE2C923869}</ProjectGuid>
    <ProjectTypeGuids>{EFBA0AD7-5A72-4C68-AF49-83D382785DCF};{FAE04EC0-301F-11D3-BF4B-00C04F79EFBC}</ProjectTypeGuids>
    <OutputType>Library</OutputType>
    <RootNamespace>Octokit</RootNamespace>
    <MonoAndroidResourcePrefix>Resources</MonoAndroidResourcePrefix>
    <MonoAndroidAssetsPrefix>Assets</MonoAndroidAssetsPrefix>
    <AndroidUseLatestPlatformSdk>False</AndroidUseLatestPlatformSdk>
    <AssemblyName>Octokit</AssemblyName>
    <TargetFrameworkVersion>v2.2</TargetFrameworkVersion>
  </PropertyGroup>
  <PropertyGroup Condition=" '$(Configuration)|$(Platform)' == 'Debug|AnyCPU' ">
    <DebugSymbols>true</DebugSymbols>
    <DebugType>full</DebugType>
    <Optimize>false</Optimize>
    <IntermediateOutputPath>obj\Debug\MonoAndroid</IntermediateOutputPath>
    <OutputPath>bin\Debug\MonoAndroid</OutputPath>
    <DefineConstants>DEBUG;</DefineConstants>
    <ErrorReport>prompt</ErrorReport>
    <WarningLevel>4</WarningLevel>
    <DefineConstants>TRACE;DEBUG;CODE_ANALYSIS;CODE_ANALYSIS;SIMPLE_JSON_OBJARRAYINTERNAL;SIMPLE_JSON_INTERNAL;NET_45</DefineConstants>
    <AndroidLinkMode>None</AndroidLinkMode>
    <ConsolePause>false</ConsolePause>
  </PropertyGroup>
  <PropertyGroup Condition=" '$(Configuration)|$(Platform)' == 'Release|AnyCPU' ">
    <DebugType>full</DebugType>
    <Optimize>true</Optimize>
    <IntermediateOutputPath>obj\Release\MonoAndroid</IntermediateOutputPath>
    <OutputPath>bin\Release\MonoAndroid</OutputPath>
    <DefineConstants>TRACE;CODE_ANALYSIS;CODE_ANALYSIS;SIMPLE_JSON_OBJARRAYINTERNAL;SIMPLE_JSON_INTERNAL;NET_45</DefineConstants>
    <ErrorReport>prompt</ErrorReport>
    <WarningLevel>4</WarningLevel>
    <AndroidUseSharedRuntime>false</AndroidUseSharedRuntime>
    <ConsolePause>false</ConsolePause>
  </PropertyGroup>
  <ItemGroup>
    <Reference Include="System" />
    <Reference Include="System.Xml" />
    <Reference Include="System.Core" />
    <Reference Include="Mono.Android" />
    <Reference Include="System.Net.Http" />
  </ItemGroup>
  <ItemGroup>
    <Compile Include="..\SolutionInfo.cs">
      <Link>Properties\SolutionInfo.cs</Link>
    </Compile>
    <Compile Include="Clients\ActivitiesClient.cs" />
    <Compile Include="Clients\AssigneesClient.cs" />
    <Compile Include="Clients\FeedsClient.cs" />
    <Compile Include="Clients\IFeedsClient.cs" />
    <Compile Include="Clients\BlobsClient.cs" />
    <Compile Include="Clients\CommitsClient.cs" />
    <Compile Include="Clients\CommitStatusClient.cs" />
    <Compile Include="Clients\EventsClient.cs" />
    <Compile Include="Clients\GitDatabaseClient.cs" />
    <Compile Include="Clients\ICommitsClient.cs" />
    <Compile Include="Clients\IActivitiesClient.cs" />
    <Compile Include="Clients\IBlobsClient.cs" />
    <Compile Include="Clients\ICommitStatusClient.cs" />
    <Compile Include="Clients\IEventsClient.cs" />
    <Compile Include="Clients\IGitDatabaseClient.cs" />
    <Compile Include="Clients\IIssueCommentsClient.cs" />
    <Compile Include="Clients\IIssuesEventsClient.cs" />
    <Compile Include="Clients\IssueCommentsClient.cs" />
    <Compile Include="Clients\IssuesClient.cs" />
    <Compile Include="Clients\IssuesEventsClient.cs" />
    <Compile Include="Clients\ITagsClient.cs" />
    <Compile Include="Clients\ITreesClient.cs" />
    <Compile Include="Clients\MilestonesClient.cs" />
    <Compile Include="Clients\OrganizationMembersClient.cs" />
    <Compile Include="Clients\IOrganizationMembersClient.cs" />
    <Compile Include="Clients\PullRequestsClient.cs" />
    <Compile Include="Clients\TagsClient.cs" />
    <Compile Include="Clients\TreesClient.cs" />
    <Compile Include="Exceptions\NotFoundException.cs" />
    <Compile Include="Clients\IAssigneesClient.cs" />
    <Compile Include="Clients\IIssuesClient.cs" />
    <Compile Include="Clients\IMilestonesClient.cs" />
    <Compile Include="Clients\IPullRequestsClient.cs" />
    <Compile Include="Helpers\ParameterAttribute.cs" />
    <Compile Include="Helpers\ReflectionExtensions.cs" />
    <Compile Include="Models\Request\MilestoneUpdate.cs" />
    <Compile Include="Models\Request\NewBlob.cs" />
    <Compile Include="Models\Request\NewCommit.cs" />
    <Compile Include="Models\Request\NewCommitStatus.cs" />
    <Compile Include="Models\Request\NewMilestone.cs" />
    <Compile Include="Models\Request\NewPullRequest.cs" />
    <Compile Include="Models\Request\NewTag.cs" />
    <Compile Include="Models\Request\NewTree.cs" />
    <Compile Include="Models\Request\NewTreeItem.cs" />
    <Compile Include="Models\Request\PullRequestRequest.cs" />
    <Compile Include="Models\Request\PullRequestUpdate.cs" />
    <Compile Include="Models\Request\RequestParameters.cs" />
    <Compile Include="Models\Response\Commit.cs" />
    <Compile Include="Models\Response\Activity.cs" />
    <Compile Include="Models\Response\Blob.cs" />
    <Compile Include="Models\Response\CommitStatus.cs" />
    <Compile Include="Models\Response\EventInfo.cs" />
    <Compile Include="Models\Response\GitReference.cs" />
    <Compile Include="Models\Response\GitTag.cs" />
    <Compile Include="Models\Response\Issue.cs" />
    <Compile Include="Models\Request\IssueRequest.cs" />
    <Compile Include="Models\Request\IssueUpdate.cs" />
    <Compile Include="Models\Response\IssueComment.cs" />
    <Compile Include="Models\Response\IssueEvent.cs" />
    <Compile Include="Models\Response\Label.cs" />
    <Compile Include="Models\Response\Milestone.cs" />
    <Compile Include="Models\Request\NewIssue.cs" />
    <Compile Include="Models\Response\Notification.cs" />
    <Compile Include="Models\Response\NotificationInfo.cs" />
    <Compile Include="Models\Response\PullRequest.cs" />
    <Compile Include="Models\Response\PullRequestMerge.cs" />
    <Compile Include="Models\Request\RepositoryIssueRequest.cs" />
    <Compile Include="Models\Request\MergePullRequest.cs" />
    <Compile Include="Models\Request\MilestoneRequest.cs" />
    <Compile Include="Models\Response\TagObject.cs" />
    <Compile Include="Models\Response\TreeItem.cs" />
    <Compile Include="Models\Response\TreeResponse.cs" />
    <Compile Include="Models\Response\Feed.cs" />
    <Compile Include="Models\Response\FeedLink.cs" />
    <Compile Include="Properties\AssemblyInfo.cs" />
    <Compile Include="Exceptions\TwoFactorChallengeFailedException.cs" />
    <Compile Include="Exceptions\TwoFactorRequiredException.cs" />
    <Compile Include="Helpers\ApiUrls.cs" />
    <Compile Include="Helpers\AuthorizationExtensions.cs" />
    <Compile Include="Helpers\TwoFactorChallengeResult.cs" />
    <Compile Include="Http\RateLimit.cs" />
    <Compile Include="Models\Response\Account.cs" />
    <Compile Include="Models\Response\ApiError.cs" />
    <Compile Include="Models\Response\ApiErrorDetail.cs" />
    <Compile Include="Models\Response\Application.cs" />
    <Compile Include="Clients\MiscellaneousClient.cs" />
    <Compile Include="Exceptions\ApiException.cs" />
    <Compile Include="Helpers\ApiExtensions.cs" />
    <Compile Include="Clients\ApiClient.cs" />
    <Compile Include="Clients\AuthorizationsClient.cs" />
    <Compile Include="Clients\ApiPagination.cs" />
    <Compile Include="Clients\NotificationsClient.cs" />
    <Compile Include="Clients\OrganizationsClient.cs" />
    <Compile Include="Authentication\AnonymousAuthenticator.cs" />
    <Compile Include="Authentication\Authenticator.cs" />
    <Compile Include="Clients\ReleasesClient.cs" />
    <Compile Include="Clients\SshKeysClient.cs" />
    <Compile Include="Exceptions\ApiValidationException.cs" />
    <Compile Include="Exceptions\ForbiddenException.cs" />
    <Compile Include="Exceptions\LoginAttemptsExceededException.cs" />
    <Compile Include="Exceptions\RateLimitExceededException.cs" />
    <Compile Include="Helpers\CollectionExtensions.cs" />
    <Compile Include="Helpers\UriExtensions.cs" />
    <Compile Include="Http\ApiConnection.cs" />
    <Compile Include="Http\IApiConnection.cs" />
    <Compile Include="Http\IHttpClient.cs" />
    <Compile Include="Http\JsonHttpPipeline.cs" />
    <Compile Include="Http\ReadOnlyPagedCollection.cs" />
    <Compile Include="Http\Credentials.cs" />
    <Compile Include="Http\CredentialsExtensions.cs" />
    <Compile Include="Http\HttpVerb.cs" />
    <Compile Include="Authentication\IAuthenticationHandler.cs" />
    <Compile Include="Http\ICredentialStore.cs" />
    <Compile Include="Http\InMemoryCredentialStore.cs" />
    <Compile Include="Helpers\IApiPagination.cs" />
    <Compile Include="Clients\IAuthorizationsClient.cs" />
    <Compile Include="IGitHubClient.cs" />
    <Compile Include="Clients\IMiscellaneousClient.cs" />
    <Compile Include="Clients\IReleasesClient.cs" />
    <Compile Include="Clients\INotificationsClient.cs" />
    <Compile Include="Clients\ISshKeysClient.cs" />
    <Compile Include="Clients\IOrganizationsClient.cs" />
    <Compile Include="Helpers\IReadOnlyPagedCollection.cs" />
    <Compile Include="Clients\IRepositoriesClient.cs" />
    <Compile Include="Clients\IUsersClient.cs" />
    <Compile Include="Http\ApiInfoExtensions.cs" />
    <Compile Include="Http\ApiInfoParser.cs">
      <SubType>Code</SubType>
    </Compile>
    <Compile Include="Http\ApiInfo.cs" />
    <Compile Include="Authentication\BasicAuthenticator.cs">
      <SubType>Code</SubType>
    </Compile>
    <Compile Include="Http\ApiResponse.cs" />
    <Compile Include="Http\IJsonSerializer.cs" />
    <Compile Include="Exceptions\AuthorizationException.cs" />
    <Compile Include="Http\SimpleJsonSerializer.cs" />
    <Compile Include="Authentication\TokenAuthenticator.cs">
      <SubType>Code</SubType>
    </Compile>
    <Compile Include="Helpers\Ensure.cs" />
    <Compile Include="GitHubClient.cs" />
    <Compile Include="Authentication\AuthenticationType.cs" />
    <Compile Include="Http\Connection.cs">
      <SubType>Code</SubType>
    </Compile>
    <Compile Include="Http\HttpClientAdapter.cs" />
    <Compile Include="Http\IConnection.cs" />
    <Compile Include="Http\IRequest.cs" />
    <Compile Include="Http\IResponse.cs" />
    <Compile Include="Http\Request.cs" />
    <Compile Include="Helpers\ModelExtensions.cs" />
    <Compile Include="Models\Response\Authorization.cs" />
    <Compile Include="Models\Request\AuthorizationUpdate.cs" />
    <Compile Include="Models\Request\NewAuthorization.cs" />
    <Compile Include="Models\Response\EmailAddress.cs" />
    <Compile Include="Models\Response\Organization.cs" />
    <Compile Include="Models\Response\Plan.cs" />
    <Compile Include="Models\Response\Readme.cs" />
    <Compile Include="Models\Response\ReadmeResponse.cs" />
    <Compile Include="Models\Response\Release.cs" />
    <Compile Include="Models\Response\ReleaseAsset.cs" />
    <Compile Include="Models\Response\ReleaseAssetUpload.cs" />
    <Compile Include="Models\Request\ReleaseUpdate.cs" />
    <Compile Include="Models\Response\Repository.cs" />
    <Compile Include="Models\Response\Signature.cs" />
    <Compile Include="Models\Response\SshKey.cs" />
    <Compile Include="Models\Response\SshKeyInfo.cs" />
    <Compile Include="Models\Request\SshKeyUpdate.cs" />
    <Compile Include="Models\Response\User.cs" />
    <Compile Include="Models\Request\UserUpdate.cs" />
    <Compile Include="Helpers\StringExtensions.cs" />
    <Compile Include="Clients\RepositoriesClient.cs" />
    <Compile Include="SimpleJson.cs" />
    <Compile Include="Models\Request\NewRepository.cs" />
    <Compile Include="Clients\UsersClient.cs" />
    <Compile Include="Clients\TeamsClient.cs" />
    <Compile Include="Clients\ITeamsClient.cs" />
    <Compile Include="Models\Request\NewTeam.cs" />
    <Compile Include="Models\Request\Permission.cs" />
    <Compile Include="Models\Request\UpdateTeam.cs" />
    <Compile Include="Models\Response\Team.cs" />
    <Compile Include="Models\Response\SearchCode.cs" />
    <Compile Include="Clients\ISearchClient.cs" />
    <Compile Include="Clients\SearchClient.cs" />
    <Compile Include="Clients\IStarredClient.cs" />
    <Compile Include="Clients\StarredClient.cs" />
    <Compile Include="Models\Request\StarredRequest.cs" />
    <Compile Include="Models\Response\BlobReference.cs" />
    <Compile Include="Clients\RepoCollaboratorsClient.cs" />
    <Compile Include="Clients\IRepoCollaboratorsClient.cs" />
    <Compile Include="Models\Request\SearchCodeRequest.cs" />
    <Compile Include="Models\Request\SearchIssuesRequest.cs" />
    <Compile Include="Models\Request\SearchRepositoriesRequest.cs" />
    <Compile Include="Models\Request\SearchUsersRequest.cs" />
    <Compile Include="Models\Request\SearchQualifierOperator.cs" />
    <Compile Include="Clients\GistsClient.cs" />
    <Compile Include="Clients\IGistsClient.cs" />
    <Compile Include="Models\Response\Gist.cs" />
    <Compile Include="Models\Response\GistChangeStatus.cs" />
    <Compile Include="Models\Response\GistFile.cs" />
    <Compile Include="Models\Response\GistFork.cs" />
    <Compile Include="Models\Response\GistHistory.cs" />
    <Compile Include="Clients\IReferencesClient.cs" />
    <Compile Include="Clients\ReferencesClient.cs" />
    <Compile Include="Models\Request\NewReference.cs" />
    <Compile Include="Models\Request\ReferenceUpdate.cs" />
    <Compile Include="Models\Response\Reference.cs" />
    <Compile Include="Clients\GistCommentsClient.cs" />
    <Compile Include="Clients\IGistCommentsClient.cs" />
    <Compile Include="Models\Response\GistComment.cs" />
    <Compile Include="Models\Request\BodyWrapper.cs" />
    <Compile Include="Clients\IIssuesLabelsClient.cs" />
    <Compile Include="Clients\IssuesLabelsClient.cs" />
    <Compile Include="Models\Request\LabelUpdate.cs" />
    <Compile Include="Models\Request\NewLabel.cs" />
    <Compile Include="Models\Response\Branch.cs" />
    <Compile Include="Clients\DeploymentStatusClient.cs" />
    <Compile Include="Clients\DeploymentsClient.cs" />
    <Compile Include="Clients\IDeploymentsClient.cs" />
    <Compile Include="Models\Request\NewDeployment.cs" />
    <Compile Include="Clients\IDeploymentStatusClient.cs" />
    <Compile Include="Models\Request\NewDeploymentStatus.cs" />
    <Compile Include="Models\Response\DeploymentStatus.cs" />
    <Compile Include="Models\Response\Deployment.cs" />
    <Compile Include="Models\Request\BaseSearchRequest.cs" />
    <Compile Include="Helpers\EnumExtensions.cs" />
    <Compile Include="Models\Response\RepositoryTag.cs" />
    <Compile Include="Models\Request\RepositoryUpdate.cs" />
    <Compile Include="Models\Response\RepositoryLanguage.cs" />
    <Compile Include="Clients\IUserEmailsClient.cs" />
    <Compile Include="Clients\UserEmailsClient.cs" />
    <Compile Include="Clients\IWatchedClient.cs" />
    <Compile Include="Clients\WatchedClient.cs" />
    <Compile Include="Models\Request\NewSubscription.cs" />
    <Compile Include="Models\Response\Subscription.cs" />
    <Compile Include="Models\Response\Emoji.cs" />
    <Compile Include="Clients\FollowersClient.cs" />
    <Compile Include="Clients\IFollowersClient.cs" />
    <Compile Include="Models\Request\ReleaseAssetUpdate.cs" />
    <Compile Include="Clients\IStatisticsClient.cs" />
    <Compile Include="Clients\StatisticsClient.cs" />
    <Compile Include="Models\Response\Author.cs" />
    <Compile Include="Models\Response\Contributor.cs" />
    <Compile Include="Models\Response\WeeklyCommitActivity.cs" />
    <Compile Include="Models\Response\WeeklyHash.cs" />
    <Compile Include="Models\Response\PunchCard.cs" />
    <Compile Include="Models\Response\PunchCardPoint.cs" />
    <Compile Include="Models\Response\Participation.cs" />
    <Compile Include="Models\Response\AdditionsAndDeletions.cs" />
    <Compile Include="Models\Response\CodeFrequency.cs" />
    <Compile Include="Models\Response\CommitActivity.cs" />
    <Compile Include="Helpers\UnixTimeStampExtensions.cs" />
    <Compile Include="Models\Response\PullRequestCommit.cs" />
    <Compile Include="Exceptions\RepositoryExistsException.cs" />
    <Compile Include="Helpers\ApiErrorExtensions.cs" />
    <Compile Include="Exceptions\PrivateRepositoryQuotaExceededException.cs" />
    <Compile Include="Clients\IRepositoryCommentsClient.cs" />
    <Compile Include="Clients\RepositoryCommentsClient.cs" />
    <Compile Include="Models\Request\NewCommitComment.cs" />
    <Compile Include="Models\Response\CommitComment.cs" />
    <Compile Include="Http\ProductHeaderValue.cs" />
    <Compile Include="Models\Request\NewGist.cs" />
    <Compile Include="Models\Request\GistUpdate.cs" />
    <Compile Include="Models\Request\GistRequest.cs" />
    <Compile Include="Helpers\HttpClientExtensions.cs" />
    <Compile Include="Models\Response\SearchRepositoryResult.cs" />
    <Compile Include="Models\Response\SearchUsersResult.cs" />
    <Compile Include="Models\Response\SearchCodeResult.cs" />
    <Compile Include="Models\Response\SearchIssuesResult.cs" />
    <Compile Include="Models\Response\CompareResult.cs" />
    <Compile Include="Clients\IRepositoryCommitsClient.cs" />
    <Compile Include="Clients\RepositoryCommitsClient.cs" />
    <Compile Include="Models\Response\GitHubCommit.cs" />
    <Compile Include="Helpers\ConcurrentCache.cs" />
    <Compile Include="Clients\IOAuthClient.cs" />
    <Compile Include="Clients\OAuthClient.cs" />
    <Compile Include="Models\Request\OauthLoginRequest.cs" />
    <Compile Include="Models\Request\OauthTokenRequest.cs" />
    <Compile Include="Models\Response\OauthToken.cs" />
    <Compile Include="Clients\IRepositoryDeployKeysClient.cs" />
    <Compile Include="Clients\RepositoryDeployKeysClient.cs" />
    <Compile Include="Models\Request\NewDeployKey.cs" />
    <Compile Include="Models\Response\DeployKey.cs" />
<<<<<<< HEAD
    <Compile Include="Clients\IUserKeysClient.cs" />
    <Compile Include="Clients\UserKeysClient.cs" />
    <Compile Include="Models\Request\PublicKey.cs" />
    <Compile Include="Helpers\ApiUrls.Keys.cs" />
=======
    <Compile Include="Helpers\SerializeNullAttribute.cs" />
>>>>>>> 65a22f4d
  </ItemGroup>
  <Import Project="$(MSBuildExtensionsPath)\Novell\Novell.MonoDroid.CSharp.targets" />
</Project><|MERGE_RESOLUTION|>--- conflicted
+++ resolved
@@ -334,14 +334,11 @@
     <Compile Include="Clients\RepositoryDeployKeysClient.cs" />
     <Compile Include="Models\Request\NewDeployKey.cs" />
     <Compile Include="Models\Response\DeployKey.cs" />
-<<<<<<< HEAD
     <Compile Include="Clients\IUserKeysClient.cs" />
     <Compile Include="Clients\UserKeysClient.cs" />
     <Compile Include="Models\Request\PublicKey.cs" />
     <Compile Include="Helpers\ApiUrls.Keys.cs" />
-=======
     <Compile Include="Helpers\SerializeNullAttribute.cs" />
->>>>>>> 65a22f4d
   </ItemGroup>
   <Import Project="$(MSBuildExtensionsPath)\Novell\Novell.MonoDroid.CSharp.targets" />
 </Project>