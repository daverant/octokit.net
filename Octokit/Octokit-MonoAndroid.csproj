--- conflicted
+++ resolved
@@ -317,10 +317,7 @@
     <Compile Include="Models\Request\GistUpdate.cs" />
     <Compile Include="Models\Request\GistRequest.cs" />
     <Compile Include="Helpers\HttpClientExtensions.cs" />
-<<<<<<< HEAD
     <Compile Include="Models\Response\SearchRepositoryResult.cs" />
-=======
->>>>>>> 48a7e9cd
   </ItemGroup>
   <Import Project="$(MSBuildExtensionsPath)\Novell\Novell.MonoDroid.CSharp.targets" />
 </Project>