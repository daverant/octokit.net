﻿using System.Diagnostics.CodeAnalysis;

namespace Octokit
{
    public static class AcceptHeaders
    {
        public const string StableVersion = "application/vnd.github.v3";

        public const string StableVersionHtml = "application/vnd.github.html";

        public const string RedirectsPreviewThenStableVersionJson = "application/vnd.github.quicksilver-preview+json; charset=utf-8, application/vnd.github.v3+json; charset=utf-8";

        public const string OrganizationPermissionsPreview = "application/vnd.github.ironman-preview+json";

        public const string LicensesApiPreview = "application/vnd.github.drax-preview+json";

        public const string ProtectedBranchesApiPreview = "application/vnd.github.loki-preview+json";

        public const string StarCreationTimestamps = "application/vnd.github.v3.star+json";

        public const string IssueLockingUnlockingApiPreview = "application/vnd.github.the-key-preview+json";

        public const string CommitReferenceSha1Preview = "application/vnd.github.chitauri-preview+sha";

        public const string SquashCommitPreview = "application/vnd.github.polaris-preview+json";

<<<<<<< HEAD
        public const string MigrationsApiPreview = "  application/vnd.github.wyandotte-preview+json";

        public const string OrganizationPermissionsPreview = "application/vnd.github.ironman-preview+json";

        [SuppressMessage("Microsoft.Naming", "CA1704:IdentifiersShouldBeSpelledCorrectly", MessageId = "Gpg")]
        public const string GpgKeysPreview = "application/vnd.github.cryptographer-preview";
=======
        public const string MigrationsApiPreview = "application/vnd.github.wyandotte-preview+json";
>>>>>>> 886dcbaa
    }
}<|MERGE_RESOLUTION|>--- conflicted
+++ resolved
@@ -24,15 +24,9 @@
 
         public const string SquashCommitPreview = "application/vnd.github.polaris-preview+json";
 
-<<<<<<< HEAD
-        public const string MigrationsApiPreview = "  application/vnd.github.wyandotte-preview+json";
-
-        public const string OrganizationPermissionsPreview = "application/vnd.github.ironman-preview+json";
+        public const string MigrationsApiPreview = "application/vnd.github.wyandotte-preview+json";
 
         [SuppressMessage("Microsoft.Naming", "CA1704:IdentifiersShouldBeSpelledCorrectly", MessageId = "Gpg")]
         public const string GpgKeysPreview = "application/vnd.github.cryptographer-preview";
-=======
-        public const string MigrationsApiPreview = "application/vnd.github.wyandotte-preview+json";
->>>>>>> 886dcbaa
     }
 }