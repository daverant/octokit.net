--- conflicted
+++ resolved
@@ -925,20 +925,12 @@
         }
 
         /// <summary>
-<<<<<<< HEAD
         /// Returns the <see cref="Uri"/> for teams
         /// use for getting, updating, or deleting a <see cref="Team"/>.
-=======
-        /// returns the <see cref="Uri"/> for teams
->>>>>>> 65a22f4d
         /// </summary>
         /// <param name="id">The id of the <see cref="Team"/>.</param>
         /// <returns></returns>
-<<<<<<< HEAD
-        public static Uri Team(int id)
-=======
         public static Uri Teams(int id)
->>>>>>> 65a22f4d
         {
             return "teams/{0}".FormatUri(id);
         }
