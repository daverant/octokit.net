﻿using System;

namespace Octokit
{
    /// <summary>
    /// Class for retrieving GitHub ApI URLs
    /// </summary>
    public static class ApiUrls
    {
        static readonly Uri _currentUserRepositoriesUrl = new Uri("user/repos", UriKind.Relative);
        static readonly Uri _currentUserOrganizationsUrl = new Uri("user/orgs", UriKind.Relative);
        static readonly Uri _currentUserSshKeys = new Uri("user/keys", UriKind.Relative);
        static readonly Uri _currentUserStars = new Uri("user/starred", UriKind.Relative);
        static readonly Uri _currentUserEmailsEndpoint = new Uri("user/emails", UriKind.Relative);
        static readonly Uri _currentUserAuthorizationsEndpoint = new Uri("authorizations", UriKind.Relative);
        static readonly Uri _currentUserNotificationsEndpoint = new Uri("notifications", UriKind.Relative);
        static readonly Uri _currentUserAllIssues = new Uri("issues", UriKind.Relative);
        static readonly Uri _currentUserOwnedAndMemberIssues = new Uri("user/issues", UriKind.Relative);

        /// <summary>
        /// Returns the <see cref="Uri"/> that returns all of the repositories for the currently logged in user in
        /// response to a GET request. A POST to this URL creates a new repository.
        /// </summary>
        /// <returns></returns>
        public static Uri Repositories()
        {
            return _currentUserRepositoriesUrl;
        }

        /// <summary>
        /// Returns the <see cref="Uri"/> that returns all of the repositories for the specified login.
        /// </summary>
        /// <param name="login">The login for the user</param>
        /// <returns></returns>
        public static Uri Repositories(string login)
        {
            return "users/{0}/repos".FormatUri(login);
        }

        /// <summary>
        /// Returns the <see cref="Uri"/> that returns all of the repositories for the specified organization in
        /// response to a GET request. A POST to this URL creates a new repository for the organization.
        /// </summary>
        /// <param name="organization">The name of the organization</param>
        /// <returns></returns>
        public static Uri OrganizationRepositories(string organization)
        {
            return "orgs/{0}/repos".FormatUri(organization);
        }

        /// <summary>
        /// Returns the <see cref="Uri"/> that returns all of the organizations for the currently logged in user.
        /// </summary>
        /// <returns></returns>
        public static Uri Organizations()
        {
            return _currentUserOrganizationsUrl;
        }

        /// <summary>
        /// Returns the <see cref="Uri"/> that returns all of the organizations for the specified login.
        /// </summary>
        /// <param name="login">The login for the user</param>
        /// <returns></returns>
        public static Uri Organizations(string login)
        {
            return "users/{0}/orgs".FormatUri(login);
        }

        /// <summary>
        /// Returns the <see cref="Uri"/> that returns all of the SSH keys for the currently logged in user.
        /// </summary>
        /// <returns></returns>
        public static Uri SshKeys()
        {
            return _currentUserSshKeys;
        }

        /// <summary>
        /// Returns the <see cref="Uri"/> that returns all of the SSH keys for the specified user.
        /// </summary>
        /// <param name="login">The login for the user</param>
        /// <returns></returns>
        public static Uri SshKeys(string login)
        {
            return "users/{0}/keys".FormatUri(login);
        }

        /// <summary>
        /// Returns the <see cref="Uri"/> that returns all of the email addresses for the currently logged in user.
        /// </summary>
        /// <returns></returns>
        public static Uri Emails()
        {
            return _currentUserEmailsEndpoint;
        }

        /// <summary>
        /// Returns the <see cref="Uri"/> that returns all of the releases for the specified repository.
        /// </summary>
        /// <param name="owner">The owner of the repository</param>
        /// <param name="name">The name of the repository</param>
        /// <returns></returns>
        public static Uri Releases(string owner, string name)
        {
            return "repos/{0}/{1}/releases".FormatUri(owner, name);
        }

        /// <summary>
        /// Returns the <see cref="Uri"/> that returns all of the authorizations for the currently logged in user.
        /// </summary>
        /// <returns></returns>
        public static Uri Authorizations()
        {
            return _currentUserAuthorizationsEndpoint;
        }

        /// <summary>
        /// Returns the <see cref="Uri"/> that returns all of the notifications for the currently logged in user.
        /// </summary>
        /// <returns></returns>
        public static Uri Notifications()
        {
            return _currentUserNotificationsEndpoint;
        }

        /// <summary>
        /// Returns the <see cref="Uri"/> that returns all of the notifications for the currently logged in user
        /// specific to the repository.
        /// </summary>
        /// <param name="owner">The owner of the repository</param>
        /// <param name="name">The name of the repository</param>
        /// <returns></returns>
        public static Uri Notifications(string owner, string name)
        {
            return "repos/{0}/{1}/notifications".FormatUri(owner, name);
        }

        /// <summary>
        /// Returns the <see cref="Uri"/> that returns all of the issues  across all the authenticated user’s visible
        /// repositories including owned repositories, member repositories, and organization repositories:
        /// </summary>
        public static Uri Issues()
        {
            return _currentUserAllIssues;
        }

        /// <summary>
        /// Returns the <see cref="Uri"/> that returns all of the issues across owned and member repositories for the
        /// authenticated user:
        /// </summary>
        public static Uri IssuesForOwnedAndMember()
        {
            return _currentUserOwnedAndMemberIssues;
        }

        /// <summary>
        /// Returns the <see cref="Uri"/> that returns all of the issues for the currently logged in user
        /// specific to the repository.
        /// </summary>
        /// <param name="owner">The owner of the repository</param>
        /// <param name="name">The name of the repository</param>
        /// <returns></returns>
        public static Uri Issues(string owner, string name)
        {
            return "repos/{0}/{1}/issues".FormatUri(owner, name);
        }

        /// <summary>
        /// Returns the <see cref="Uri"/> that returns all of the issues for the specified organization  for the
        /// currently logged in user.
        /// </summary>
        /// <param name="organization">The name of the organization</param>
        /// <returns></returns>
        public static Uri Issues(string organization)
        {
            return "orgs/{0}/issues".FormatUri(organization);
        }

        /// <summary>
        /// Returns the <see cref="Uri"/> for the specified issue.
        /// </summary>
        /// <param name="owner">The owner of the repository</param>
        /// <param name="name">The name of the repository</param>
        /// <param name="number">The issue number</param>
        /// <returns></returns>
        public static Uri Issue(string owner, string name, int number)
        {
            return "repos/{0}/{1}/issues/{2}".FormatUri(owner, name, number);
        }

        /// <summary>
        /// Returns the <see cref="Uri"/> for the comments for all issues in a specific repo.
        /// </summary>
        /// <param name="owner">The owner of the repository</param>
        /// <param name="name">The name of the repository</param>
        /// <returns></returns>
        public static Uri IssueComments(string owner, string name)
        {
            return "repos/{0}/{1}/issues/comments".FormatUri(owner, name);
        }

        /// <summary>
        /// Returns the <see cref="Uri"/> for the comments of a specified issue.
        /// </summary>
        /// <param name="owner">The owner of the repository</param>
        /// <param name="name">The name of the repository</param>
        /// <param name="number">The issue number</param>
        /// <returns></returns>
        public static Uri IssueComments(string owner, string name, int number)
        {
            return "repos/{0}/{1}/issues/{2}/comments".FormatUri(owner, name, number);
        }

        /// <summary>
        /// Returns the <see cref="Uri"/> for the specified comment.
        /// </summary>
        /// <param name="owner">The owner of the repository</param>
        /// <param name="name">The name of the repository</param>
        /// <param name="number">The comment number</param>
        /// <returns></returns>
        public static Uri IssueComment(string owner, string name, int number)
        {
            return "repos/{0}/{1}/issues/comments/{2}".FormatUri(owner, name, number);
        }

        /// <summary>
        /// Returns the <see cref="Uri"/> that returns all of the assignees to which issues may be assigned.
        /// </summary>
        /// <param name="owner">The owner of the repository</param>
        /// <param name="name">The name of the repository</param>
        /// <returns></returns>
        public static Uri Assignees(string owner, string name)
        {
            return "repos/{0}/{1}/assignees".FormatUri(owner, name);
        }

        /// <summary>
        /// Returns the <see cref="Uri"/> that returns a 204 if the login belongs to an assignee of the repository.
        /// Otherwire returns a 404.
        /// </summary>
        /// <param name="owner">The owner of the repository</param>
        /// <param name="name">The name of the repository</param>
        /// <param name="login">The login for the user</param>
        /// <returns></returns>
        public static Uri CheckAssignee(string owner, string name, string login)
        {
            return "repos/{0}/{1}/assignees/{2}".FormatUri(owner, name, login);
        }

        /// <summary>
        /// Returns the <see cref="Uri"/> that returns all of the members of the organization
        /// </summary>
        /// <param name="org">The organization</param>
        /// <returns></returns>
        public static Uri Members(string org)
        {
            return "orgs/{0}/members".FormatUri(org);
        }

        /// <summary>
        /// Returns the <see cref="Uri"/> that returns all of the public members of the organization
        /// </summary>
        /// <param name="org">Organization</param>
        /// <returns></returns>
        public static Uri PublicMembers(string org)
        {
            return "orgs/{0}/public_members".FormatUri(org);
        }

        /// <summary>
        /// Returns the <see cref="Uri"/> that returns a 204 if requester is an organization member and
        /// the user is, publicly or privately a member of the organization.
        /// Returns a 404 if the requester is an organization member and the user is not a member or
        /// the requester is not an organization member and is inquiring about themselves.
        /// Returns a 302 if the requester is not an organization member.
        /// </summary>
        /// <param name="org">The organization being inquired about</param>
        /// <param name="name">The user being inquired about</param>
        /// <returns></returns>
        public static Uri CheckMember(string org, string name)
        {
            return "orgs/{0}/members/{1}".FormatUri(org, name);
        }

        /// <summary>
        /// Returns the <see cref="Uri"/> that returns a 204 if the user is a public member of the 
        /// organization.
        /// Otherwise returns a 404.
        /// </summary>
        /// <param name="org">The organization being inquired about</param>
        /// <param name="name">The user being inquired about</param>
        /// <returns></returns>
        public static Uri CheckMemberPublic(string org, string name)
        {
            return "orgs/{0}/public_members/{1}".FormatUri(org, name);
        }

        /// <summary>
        /// Returns the <see cref="Uri"/> that returns a 204 if the user is publicizing, or concealing
        /// their membership in an organization.
        /// </summary>
        /// <param name="org">The organization to publicize, or conceal their membership of</param>
        /// <param name="name">The user publicizing, or concealing their membership of the organization</param>
        /// <returns></returns>
        public static Uri OrganizationMembership(string org, string name)
        {
            return "orgs/{0}/public_members/{1}".FormatUri(org, name);
        }

        /// <summary>
        /// Returns the <see cref="Uri"/> that returns the issue/pull request event info for the specified issue.
        /// </summary>
        /// <param name="owner">The owner of the repository</param>
        /// <param name="name">The name of the repository</param>
        /// /// <param name="number">The issue number</param>
        /// <returns></returns>
        public static Uri IssuesEvents(string owner, string name, int number)
        {
            return "repos/{0}/{1}/issues/{2}/events".FormatUri(owner, name, number);
        }

        /// <summary>
        /// Returns the <see cref="Uri"/> that returns the issue/pull request event and issue info for the specified repository.
        /// </summary>
        /// <param name="owner">The owner of the repository</param>
        /// <param name="name">The name of the repository</param>
        /// <returns></returns>
        public static Uri IssuesEvents(string owner, string name)
        {
            return "repos/{0}/{1}/issues/events".FormatUri(owner, name);
        }

        /// <summary>
        /// Returns the <see cref="Uri"/> that returns the issue/pull request event and issue info for the specified event.
        /// </summary>
        /// <param name="owner">The owner of the repository</param>
        /// <param name="name">The name of the repository</param>
        /// <param name="id">The event id</param>
        /// <returns></returns>
        public static Uri IssuesEvent(string owner, string name, int id)
        {
            return "repos/{0}/{1}/issues/events/{2}".FormatUri(owner, name, id);
        }

        /// <summary>
        /// Returns the <see cref="Uri"/> that returns the specified milestone.
        /// </summary>
        /// <param name="owner">The owner of the repository</param>
        /// <param name="name">The name of the repository</param>
        /// /// <param name="number">The milestone number</param>
        /// <returns></returns>
        public static Uri Milestone(string owner, string name, int number)
        {
            return "repos/{0}/{1}/milestones/{2}".FormatUri(owner, name, number);
        }

        /// <summary>
        /// Returns the <see cref="Uri"/> that returns all of the milestones for the specified repository.
        /// </summary>
        /// <param name="owner">The owner of the repository</param>
        /// <param name="name">The name of the repository</param>
        /// <returns></returns>
        public static Uri Milestones(string owner, string name)
        {
            return "repos/{0}/{1}/milestones".FormatUri(owner, name);
        }

        /// <summary>
        /// Returns the <see cref="Uri"/> that lists the commit statuses for the specified reference.
        /// </summary>
        /// <param name="owner">The owner of the repository</param>
        /// <param name="name">The name of the repository</param>
        /// <param name="reference">The reference (SHA, branch name, or tag name) to list commits for</param>
        /// <returns></returns>
        public static Uri CommitStatus(string owner, string name, string reference)
        {
            return "repos/{0}/{1}/statuses/{2}".FormatUri(owner, name, reference);
        }

        /// <summary>
        /// Returns the <see cref="Uri"/> that lists the starred repositories for the authenticated user.
        /// </summary>
        public static Uri Stargazers(string owner, string repo)
        {
            return "repos/{0}/{1}/stargazers".FormatUri(owner, repo);
        }

        /// <summary>
        /// Returns the <see cref="Uri"/> that lists the starred repositories for the authenticated user.
        /// </summary>
        public static Uri Starred()
        {
            return _currentUserStars;
        }

        /// <summary>
        /// Returns the <see cref="Uri"/> that lists the starred repositories for the specified user.
        /// </summary>
        /// <param name="user">The user that has the stars</param>
        public static Uri StarredByUser(string user)
        {
            return "users/{0}/starred".FormatUri(user);
        }

        /// <summary>
        /// Returns the <see cref="Uri"/> that shows whether the repo is starred by the current user.
        /// </summary>
        /// <param name="owner">The owner of the repository</param>
        /// <param name="repo">The name of the repository</param>
        /// <returns></returns>
        public static Uri Starred(string owner, string repo)
        {
            return "user/starred/{0}/{1}".FormatUri(owner, repo);
        }

        /// Returns the <see cref="Uri"/> for the specified tag.
        /// </summary>
        /// <param name="owner">The owner of the repository</param>
        /// <param name="name">The name of the repository</param>
        /// <param name="reference">The tag reference (SHA)</param>
        /// <returns></returns>
        public static Uri Tag(string owner, string name, string reference)
        {
            return "repos/{0}/{1}/git/tags/{2}".FormatUri(owner, name, reference);
        }

        /// <summary>
        /// Returns the <see cref="Uri"/> for creating a tag object.
        /// </summary>
        /// <param name="owner">The owner of the repository</param>
        /// <param name="name">The name of the repository</param>
        /// <returns></returns>
        public static Uri CreateTag(string owner, string name)
        {
            return "repos/{0}/{1}/git/tags".FormatUri(owner, name);
        }

        /// <summary>
        /// Returns the <see cref="Uri"/> that returns the list of public events.
        /// </summary>
        /// <returns></returns>
        public static Uri Events()
        {
            return "events".FormatUri();
        }

        /// <summary>
        /// Returns the <see cref="Uri"/> for the specified commit.
        /// </summary>
        /// <param name="owner">The owner of the repository</param>
        /// <param name="name">The name of the repository</param>
        /// <param name="reference">The commit reference (SHA)</param>
        /// <returns></returns>
        public static Uri Commit(string owner, string name, string reference)
        {
            return "repos/{0}/{1}/git/commits/{2}".FormatUri(owner, name, reference);
        }

        /// <summary>
        /// Returns the <see cref="Uri"/> for creating a commit object.
        /// </summary>
        /// <param name="owner">The owner of the repository</param>
        /// <param name="name">The name of the repository</param>
        /// <returns></returns>
        public static Uri CreateCommit(string owner, string name)
        {
            return "repos/{0}/{1}/git/commits".FormatUri(owner, name);
        }

        /// <summary>
        /// Returns the <see cref="Uri"/> for the network of repositories.
        /// </summary>
        public static Uri NetworkEvents(string owner, string name)
        {
            return "networks/{0}/{1}/events".FormatUri(owner, name);
        }

        /// <summary>
        /// Returns the <see cref="Uri"/> for the organization.
        /// </summary>
        /// <param name="organization">The name of the organization</param>
        /// <returns></returns>
        public static Uri OrganizationEvents(string organization)
        {
            return "orgs/{0}/events".FormatUri(organization);
        }

        /// <summary>
        /// Returns the <see cref="Uri"/> for the received events for a user.
        /// </summary>
        /// <param name="user">The login of the user</param>
        /// <returns></returns>
        public static Uri ReceivedEvents(string user)
        {
            return ReceivedEvents(user, false);
        }

        /// <summary>
        /// Returns the <see cref="Uri"/> for the received events for a user.
        /// </summary>
        /// <param name="user">The login of the user</param>
        /// <param name="isPublic">Whether to return public events or not</param>
        /// <returns></returns>
        public static Uri ReceivedEvents(string user, bool isPublic)
        {
            string usersReceivedEvents = "users/{0}/received_events";
            if (isPublic)
            {
                usersReceivedEvents += "/public";
            }
            return usersReceivedEvents.FormatUri(user);
        }

        /// <summary>
        /// Returns the <see cref="Uri"/> for events performed by a user.
        /// </summary>
        /// <param name="user">The login of the user</param>
        /// <returns></returns>
        public static Uri PerformedEvents(string user)
        {
            return PerformedEvents(user, false);
        }

        /// <summary>
        /// Returns the <see cref="Uri"/> for events performed by a user.
        /// </summary>
        /// <param name="user">The login of the user</param>
        /// <param name="isPublic">Whether to return public events or not</param>
        /// <returns></returns>
        public static Uri PerformedEvents(string user, bool isPublic)
        {
            string usersEvents = "users/{0}/events";
            if (isPublic)
            {
                usersEvents += "/public";
            }
            return usersEvents.FormatUri(user);
        }

        /// <summary>
        /// Returns the <see cref="Uri"/> for events associated with an organization.
        /// </summary>
        /// <param name="user">The login of the user</param>
        /// <param name="organization">The name of the organization</param>
        /// <returns></returns>
        public static Uri OrganizationEvents(string user, string organization)
        {
            return "users/{0}/events/orgs/{1}".FormatUri(user, organization);
        }

        /// <summary>
<<<<<<< HEAD
        /// Returns the <see cref="Uri"/> for a specifc blob.
        /// </summary>
        /// <param name="owner">The owner of the blob</param>
        /// <param name="name">The name of the organization</param>
        /// <returns></returns>
        public static Uri Blob(string owner, string name)
        {
            return Blob(owner, name, "");
        }

        /// <summary>
        /// Returns the <see cref="Uri"/> for a specifc blob.
        /// </summary>
        /// <param name="owner">The owner of the blob</param>
        /// <param name="name">The name of the organization</param>
        /// <param name="reference">The SHA of the blob</param>
        /// <returns></returns>
        public static Uri Blob(string owner, string name, string reference)
        {
            string blob = "repos/{0}/{1}/git/blobs";
            if (!string.IsNullOrEmpty(reference))
            {
                blob += "/{2}";
            }
            return blob.FormatUri(owner, name, reference);
=======
        /// returns the <see cref="Uri"/> for org teams 
        /// use for both Get and Create methods
        /// </summary>
        /// <param name="organization"></param>
        /// <returns></returns>
        public static Uri OrganizationTeams(string organization)
        {
            return "orgs/{0}/teams".FormatUri(organization);
        }

        /// <summary>
        /// returns the <see cref="Uri"/> for teams
        /// use for update or deleting a team
        /// </summary>
        /// <param name="id"></param>
        /// <returns></returns>
        public static Uri TeamsUpdateOrDelete(int id)
        {
            return "teams/{0}".FormatUri(id);
>>>>>>> e716a073
        }
    }
}<|MERGE_RESOLUTION|>--- conflicted
+++ resolved
@@ -414,6 +414,7 @@
             return "user/starred/{0}/{1}".FormatUri(owner, repo);
         }
 
+        /// <summary>
         /// Returns the <see cref="Uri"/> for the specified tag.
         /// </summary>
         /// <param name="owner">The owner of the repository</param>
@@ -550,7 +551,6 @@
         }
 
         /// <summary>
-<<<<<<< HEAD
         /// Returns the <see cref="Uri"/> for a specifc blob.
         /// </summary>
         /// <param name="owner">The owner of the blob</param>
@@ -576,7 +576,9 @@
                 blob += "/{2}";
             }
             return blob.FormatUri(owner, name, reference);
-=======
+        }
+
+        /// <summary>
         /// returns the <see cref="Uri"/> for org teams 
         /// use for both Get and Create methods
         /// </summary>
@@ -596,7 +598,6 @@
         public static Uri TeamsUpdateOrDelete(int id)
         {
             return "teams/{0}".FormatUri(id);
->>>>>>> e716a073
         }
     }
 }