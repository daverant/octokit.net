﻿using System;

namespace Octokit
{
    /// <summary>
    /// Class for retrieving GitHub ApI URLs
    /// </summary>
    public static class ApiUrls
    {
        static readonly Uri _currentUserRepositoriesUrl = new Uri("user/repos", UriKind.Relative);
        static readonly Uri _currentUserOrganizationsUrl = new Uri("user/orgs", UriKind.Relative);
        static readonly Uri _currentUserSshKeys = new Uri("user/keys", UriKind.Relative);
        static readonly Uri _currentUserStars = new Uri("user/starred", UriKind.Relative);
        static readonly Uri _currentUserEmailsEndpoint = new Uri("user/emails", UriKind.Relative);
        static readonly Uri _currentUserAuthorizationsEndpoint = new Uri("authorizations", UriKind.Relative);
        static readonly Uri _currentUserNotificationsEndpoint = new Uri("notifications", UriKind.Relative);
        static readonly Uri _currentUserAllIssues = new Uri("issues", UriKind.Relative);
        static readonly Uri _currentUserOwnedAndMemberIssues = new Uri("user/issues", UriKind.Relative);

        /// <summary>
        /// Returns the <see cref="Uri"/> that returns all of the repositories for the currently logged in user in
        /// response to a GET request. A POST to this URL creates a new repository.
        /// </summary>
        /// <returns></returns>
        public static Uri Repositories()
        {
            return _currentUserRepositoriesUrl;
        }

        /// <summary>
        /// Returns the <see cref="Uri"/> that returns all of the repositories for the specified login.
        /// </summary>
        /// <param name="login">The login for the user</param>
        /// <returns></returns>
        public static Uri Repositories(string login)
        {
            return "users/{0}/repos".FormatUri(login);
        }

        /// <summary>
        /// Returns the <see cref="Uri"/> that returns all of the repositories for the specified organization in
        /// response to a GET request. A POST to this URL creates a new repository for the organization.
        /// </summary>
        /// <param name="organization">The name of the organization</param>
        /// <returns></returns>
        public static Uri OrganizationRepositories(string organization)
        {
            return "orgs/{0}/repos".FormatUri(organization);
        }

        /// <summary>
        /// Returns the <see cref="Uri"/> that returns all of the organizations for the currently logged in user.
        /// </summary>
        /// <returns></returns>
        public static Uri Organizations()
        {
            return _currentUserOrganizationsUrl;
        }

        /// <summary>
        /// Returns the <see cref="Uri"/> that returns all of the organizations for the specified login.
        /// </summary>
        /// <param name="login">The login for the user</param>
        /// <returns></returns>
        public static Uri Organizations(string login)
        {
            return "users/{0}/orgs".FormatUri(login);
        }

        /// <summary>
        /// Returns the <see cref="Uri"/> that returns all of the SSH keys for the currently logged in user.
        /// </summary>
        /// <returns></returns>
        public static Uri SshKeys()
        {
            return _currentUserSshKeys;
        }

        /// <summary>
        /// Returns the <see cref="Uri"/> that returns all of the SSH keys for the specified user.
        /// </summary>
        /// <param name="login">The login for the user</param>
        /// <returns></returns>
        public static Uri SshKeys(string login)
        {
            return "users/{0}/keys".FormatUri(login);
        }

        /// <summary>
        /// Returns the <see cref="Uri"/> that returns all of the email addresses for the currently logged in user.
        /// </summary>
        /// <returns></returns>
        public static Uri Emails()
        {
            return _currentUserEmailsEndpoint;
        }

        /// <summary>
        /// Returns the <see cref="Uri"/> that returns all of the releases for the specified repository.
        /// </summary>
        /// <param name="owner">The owner of the repository</param>
        /// <param name="name">The name of the repository</param>
        /// <returns></returns>
        public static Uri Releases(string owner, string name)
        {
            return "repos/{0}/{1}/releases".FormatUri(owner, name);
        }

        /// <summary>
        /// Returns the <see cref="Uri"/> that returns all of the authorizations for the currently logged in user.
        /// </summary>
        /// <returns></returns>
        public static Uri Authorizations()
        {
            return _currentUserAuthorizationsEndpoint;
        }

        /// <summary>
        /// Returns the <see cref="Uri"/> that returns all of the notifications for the currently logged in user.
        /// </summary>
        /// <returns></returns>
        public static Uri Notifications()
        {
            return _currentUserNotificationsEndpoint;
        }

        /// <summary>
        /// Returns the <see cref="Uri"/> that returns all of the notifications for the currently logged in user
        /// specific to the repository.
        /// </summary>
        /// <param name="owner">The owner of the repository</param>
        /// <param name="name">The name of the repository</param>
        /// <returns></returns>
        public static Uri Notifications(string owner, string name)
        {
            return "repos/{0}/{1}/notifications".FormatUri(owner, name);
        }

        /// <summary>
        /// Returns the <see cref="Uri"/> that returns all of the issues  across all the authenticated user’s visible
        /// repositories including owned repositories, member repositories, and organization repositories:
        /// </summary>
        public static Uri Issues()
        {
            return _currentUserAllIssues;
        }

        /// <summary>
        /// Returns the <see cref="Uri"/> that returns all of the issues across owned and member repositories for the
        /// authenticated user:
        /// </summary>
        public static Uri IssuesForOwnedAndMember()
        {
            return _currentUserOwnedAndMemberIssues;
        }

        /// <summary>
        /// Returns the <see cref="Uri"/> that returns all of the issues for the currently logged in user
        /// specific to the repository.
        /// </summary>
        /// <param name="owner">The owner of the repository</param>
        /// <param name="name">The name of the repository</param>
        /// <returns></returns>
        public static Uri Issues(string owner, string name)
        {
            return "repos/{0}/{1}/issues".FormatUri(owner, name);
        }

        /// <summary>
        /// Returns the <see cref="Uri"/> that returns all of the issues for the specified organization  for the
        /// currently logged in user.
        /// </summary>
        /// <param name="organization">The name of the organization</param>
        /// <returns></returns>
        public static Uri Issues(string organization)
        {
            return "orgs/{0}/issues".FormatUri(organization);
        }

        /// <summary>
        /// Returns the <see cref="Uri"/> for the specified issue.
        /// </summary>
        /// <param name="owner">The owner of the repository</param>
        /// <param name="name">The name of the repository</param>
        /// <param name="number">The issue number</param>
        /// <returns></returns>
        public static Uri Issue(string owner, string name, int number)
        {
            return "repos/{0}/{1}/issues/{2}".FormatUri(owner, name, number);
        }

        /// <summary>
        /// Returns the <see cref="Uri"/> for the comments for all issues in a specific repo.
        /// </summary>
        /// <param name="owner">The owner of the repository</param>
        /// <param name="name">The name of the repository</param>
        /// <returns></returns>
        public static Uri IssueComments(string owner, string name)
        {
            return "repos/{0}/{1}/issues/comments".FormatUri(owner, name);
        }

        /// <summary>
        /// Returns the <see cref="Uri"/> for the comments of a specified issue.
        /// </summary>
        /// <param name="owner">The owner of the repository</param>
        /// <param name="name">The name of the repository</param>
        /// <param name="number">The issue number</param>
        /// <returns></returns>
        public static Uri IssueComments(string owner, string name, int number)
        {
            return "repos/{0}/{1}/issues/{2}/comments".FormatUri(owner, name, number);
        }

        /// <summary>
        /// Returns the <see cref="Uri"/> for the specified comment.
        /// </summary>
        /// <param name="owner">The owner of the repository</param>
        /// <param name="name">The name of the repository</param>
        /// <param name="number">The comment number</param>
        /// <returns></returns>
        public static Uri IssueComment(string owner, string name, int number)
        {
            return "repos/{0}/{1}/issues/comments/{2}".FormatUri(owner, name, number);
        }

        /// <summary>
        /// Returns the <see cref="Uri"/> that returns all of the assignees to which issues may be assigned.
        /// </summary>
        /// <param name="owner">The owner of the repository</param>
        /// <param name="name">The name of the repository</param>
        /// <returns></returns>
        public static Uri Assignees(string owner, string name)
        {
            return "repos/{0}/{1}/assignees".FormatUri(owner, name);
        }

        /// <summary>
        /// Returns the <see cref="Uri"/> that returns a 204 if the login belongs to an assignee of the repository.
        /// Otherwire returns a 404.
        /// </summary>
        /// <param name="owner">The owner of the repository</param>
        /// <param name="name">The name of the repository</param>
        /// <param name="login">The login for the user</param>
        /// <returns></returns>
        public static Uri CheckAssignee(string owner, string name, string login)
        {
            return "repos/{0}/{1}/assignees/{2}".FormatUri(owner, name, login);
        }

        /// <summary>
        /// Returns the <see cref="Uri"/> that returns all of the members of the organization
        /// </summary>
        /// <param name="org">The organization</param>
        /// <returns></returns>
        public static Uri Members(string org)
        {
            return "orgs/{0}/members".FormatUri(org);
        }

        /// <summary>
        /// Returns the <see cref="Uri"/> that returns all of the public members of the organization
        /// </summary>
        /// <param name="org">Organization</param>
        /// <returns></returns>
        public static Uri PublicMembers(string org)
        {
            return "orgs/{0}/public_members".FormatUri(org);
        }

        /// <summary>
        /// Returns the <see cref="Uri"/> that returns a 204 if requester is an organization member and
        /// the user is, publicly or privately a member of the organization.
        /// Returns a 404 if the requester is an organization member and the user is not a member or
        /// the requester is not an organization member and is inquiring about themselves.
        /// Returns a 302 if the requester is not an organization member.
        /// </summary>
        /// <param name="org">The organization being inquired about</param>
        /// <param name="name">The user being inquired about</param>
        /// <returns></returns>
        public static Uri CheckMember(string org, string name)
        {
            return "orgs/{0}/members/{1}".FormatUri(org, name);
        }

        /// <summary>
        /// Returns the <see cref="Uri"/> that returns a 204 if the user is a public member of the 
        /// organization.
        /// Otherwise returns a 404.
        /// </summary>
        /// <param name="org">The organization being inquired about</param>
        /// <param name="name">The user being inquired about</param>
        /// <returns></returns>
        public static Uri CheckMemberPublic(string org, string name)
        {
            return "orgs/{0}/public_members/{1}".FormatUri(org, name);
        }

        /// <summary>
        /// Returns the <see cref="Uri"/> that returns a 204 if the user is publicizing, or concealing
        /// their membership in an organization.
        /// </summary>
        /// <param name="org">The organization to publicize, or conceal their membership of</param>
        /// <param name="name">The user publicizing, or concealing their membership of the organization</param>
        /// <returns></returns>
        public static Uri OrganizationMembership(string org, string name)
        {
            return "orgs/{0}/public_members/{1}".FormatUri(org, name);
        }

        /// <summary>
        /// Returns the <see cref="Uri"/> that returns the issue/pull request event info for the specified issue.
        /// </summary>
        /// <param name="owner">The owner of the repository</param>
        /// <param name="name">The name of the repository</param>
        /// /// <param name="number">The issue number</param>
        /// <returns></returns>
        public static Uri IssuesEvents(string owner, string name, int number)
        {
            return "repos/{0}/{1}/issues/{2}/events".FormatUri(owner, name, number);
        }

        /// <summary>
        /// Returns the <see cref="Uri"/> that returns the issue/pull request event and issue info for the specified repository.
        /// </summary>
        /// <param name="owner">The owner of the repository</param>
        /// <param name="name">The name of the repository</param>
        /// <returns></returns>
        public static Uri IssuesEvents(string owner, string name)
        {
            return "repos/{0}/{1}/issues/events".FormatUri(owner, name);
        }

        /// <summary>
        /// Returns the <see cref="Uri"/> that returns the issue/pull request event and issue info for the specified event.
        /// </summary>
        /// <param name="owner">The owner of the repository</param>
        /// <param name="name">The name of the repository</param>
        /// <param name="id">The event id</param>
        /// <returns></returns>
        public static Uri IssuesEvent(string owner, string name, int id)
        {
            return "repos/{0}/{1}/issues/events/{2}".FormatUri(owner, name, id);
        }

        /// <summary>
        /// Returns the <see cref="Uri"/> that returns the specified milestone.
        /// </summary>
        /// <param name="owner">The owner of the repository</param>
        /// <param name="name">The name of the repository</param>
        /// /// <param name="number">The milestone number</param>
        /// <returns></returns>
        public static Uri Milestone(string owner, string name, int number)
        {
            return "repos/{0}/{1}/milestones/{2}".FormatUri(owner, name, number);
        }

        /// <summary>
        /// Returns the <see cref="Uri"/> that returns all of the milestones for the specified repository.
        /// </summary>
        /// <param name="owner">The owner of the repository</param>
        /// <param name="name">The name of the repository</param>
        /// <returns></returns>
        public static Uri Milestones(string owner, string name)
        {
            return "repos/{0}/{1}/milestones".FormatUri(owner, name);
        }

        /// <summary>
        /// Returns the <see cref="Uri"/> that lists the commit statuses for the specified reference.
        /// </summary>
        /// <param name="owner">The owner of the repository</param>
        /// <param name="name">The name of the repository</param>
        /// <param name="reference">The reference (SHA, branch name, or tag name) to list commits for</param>
        /// <returns></returns>
        public static Uri CommitStatus(string owner, string name, string reference)
        {
            return "repos/{0}/{1}/statuses/{2}".FormatUri(owner, name, reference);
        }

        /// <summary>
        /// Returns the <see cref="Uri"/> that lists the starred repositories for the authenticated user.
        /// </summary>
        public static Uri Stargazers(string owner, string repo)
        {
            return "repos/{0}/{1}/stargazers".FormatUri(owner, repo);
        }

        /// <summary>
        /// Returns the <see cref="Uri"/> that lists the starred repositories for the authenticated user.
        /// </summary>
        public static Uri Starred()
        {
            return _currentUserStars;
        }

        /// <summary>
        /// Returns the <see cref="Uri"/> that lists the starred repositories for the specified user.
        /// </summary>
        /// <param name="user">The user that has the stars</param>
        public static Uri StarredByUser(string user)
        {
            return "users/{0}/starred".FormatUri(user);
        }

        /// <summary>
        /// Returns the <see cref="Uri"/> that shows whether the repo is starred by the current user.
        /// </summary>
        /// <param name="owner">The owner of the repository</param>
        /// <param name="repo">The name of the repository</param>
        /// <returns></returns>
        public static Uri Starred(string owner, string repo)
        {
            return "user/starred/{0}/{1}".FormatUri(owner, repo);
        }

        /// <summary>
        /// Returns the <see cref="Uri"/> for the specified tag.
        /// </summary>
        /// <param name="owner">The owner of the repository</param>
        /// <param name="name">The name of the repository</param>
        /// <param name="reference">The tag reference (SHA)</param>
        /// <returns></returns>
        public static Uri Tag(string owner, string name, string reference)
        {
            return "repos/{0}/{1}/git/tags/{2}".FormatUri(owner, name, reference);
        }

        /// <summary>
        /// Returns the <see cref="Uri"/> for creating a tag object.
        /// </summary>
        /// <param name="owner">The owner of the repository</param>
        /// <param name="name">The name of the repository</param>
        /// <returns></returns>
        public static Uri CreateTag(string owner, string name)
        {
            return "repos/{0}/{1}/git/tags".FormatUri(owner, name);
        }

        /// <summary>
        /// Returns the <see cref="Uri"/> that returns the list of public events.
        /// </summary>
        /// <returns></returns>
        public static Uri Events()
        {
            return "events".FormatUri();
        }

        /// <summary>
        /// Returns the <see cref="Uri"/> for the specified commit.
        /// </summary>
        /// <param name="owner">The owner of the repository</param>
        /// <param name="name">The name of the repository</param>
        /// <param name="reference">The commit reference (SHA)</param>
        /// <returns></returns>
        public static Uri Commit(string owner, string name, string reference)
        {
            return "repos/{0}/{1}/git/commits/{2}".FormatUri(owner, name, reference);
        }

        /// <summary>
        /// Returns the <see cref="Uri"/> for creating a commit object.
        /// </summary>
        /// <param name="owner">The owner of the repository</param>
        /// <param name="name">The name of the repository</param>
        /// <returns></returns>
        public static Uri CreateCommit(string owner, string name)
        {
            return "repos/{0}/{1}/git/commits".FormatUri(owner, name);
        }

        /// <summary>
        /// Returns the <see cref="Uri"/> for the network of repositories.
        /// </summary>
        public static Uri NetworkEvents(string owner, string name)
        {
            return "networks/{0}/{1}/events".FormatUri(owner, name);
        }

        /// <summary>
        /// Returns the <see cref="Uri"/> for the organization.
        /// </summary>
        /// <param name="organization">The name of the organization</param>
        /// <returns></returns>
        public static Uri OrganizationEvents(string organization)
        {
            return "orgs/{0}/events".FormatUri(organization);
        }

        /// <summary>
        /// Returns the <see cref="Uri"/> for the received events for a user.
        /// </summary>
        /// <param name="user">The login of the user</param>
        /// <returns></returns>
        public static Uri ReceivedEvents(string user)
        {
            return ReceivedEvents(user, false);
        }

        /// <summary>
        /// Returns the <see cref="Uri"/> for the received events for a user.
        /// </summary>
        /// <param name="user">The login of the user</param>
        /// <param name="isPublic">Whether to return public events or not</param>
        /// <returns></returns>
        public static Uri ReceivedEvents(string user, bool isPublic)
        {
            string usersReceivedEvents = "users/{0}/received_events";
            if (isPublic)
            {
                usersReceivedEvents += "/public";
            }
            return usersReceivedEvents.FormatUri(user);
        }

        /// <summary>
        /// Returns the <see cref="Uri"/> for events performed by a user.
        /// </summary>
        /// <param name="user">The login of the user</param>
        /// <returns></returns>
        public static Uri PerformedEvents(string user)
        {
            return PerformedEvents(user, false);
        }

        /// <summary>
        /// Returns the <see cref="Uri"/> for events performed by a user.
        /// </summary>
        /// <param name="user">The login of the user</param>
        /// <param name="isPublic">Whether to return public events or not</param>
        /// <returns></returns>
        public static Uri PerformedEvents(string user, bool isPublic)
        {
            string usersEvents = "users/{0}/events";
            if (isPublic)
            {
                usersEvents += "/public";
            }
            return usersEvents.FormatUri(user);
        }

        /// <summary>
        /// Returns the <see cref="Uri"/> for events associated with an organization.
        /// </summary>
        /// <param name="user">The login of the user</param>
        /// <param name="organization">The name of the organization</param>
        /// <returns></returns>
        public static Uri OrganizationEvents(string user, string organization)
        {
            return "users/{0}/events/orgs/{1}".FormatUri(user, organization);
        }

        /// <summary>
<<<<<<< HEAD
        /// Returns the <see cref="Uri"/> for a specifc blob.
        /// </summary>
        /// <param name="owner">The owner of the blob</param>
        /// <param name="name">The name of the organization</param>
        /// <returns></returns>
        public static Uri Blob(string owner, string name)
        {
            return Blob(owner, name, "");
        }

        /// <summary>
        /// Returns the <see cref="Uri"/> for a specifc blob.
        /// </summary>
        /// <param name="owner">The owner of the blob</param>
        /// <param name="name">The name of the organization</param>
        /// <param name="reference">The SHA of the blob</param>
        /// <returns></returns>
        public static Uri Blob(string owner, string name, string reference)
        {
            string blob = "repos/{0}/{1}/git/blobs";
            if (!string.IsNullOrEmpty(reference))
            {
                blob += "/{2}";
            }
            return blob.FormatUri(owner, name, reference);
=======
        /// Returns the <see cref="Uri"/> for the specified tree.
        /// </summary>
        /// <param name="owner">The owner of the repository</param>
        /// <param name="name">The name of the repository</param>
        /// <returns></returns>
        public static Uri Tree(string owner, string name)
        {
            return "repos/{0}/{1}/git/trees".FormatUri(owner, name);
        }

        /// <summary>
        /// Returns the <see cref="Uri"/> for the specified tree.
        /// </summary>
        /// <param name="owner">The owner of the repository</param>
        /// <param name="name">The name of the repository</param>
        /// <param name="reference">The tree reference (SHA)</param>
        /// <returns></returns>
        public static Uri Tree(string owner, string name, string reference)
        {
            return "repos/{0}/{1}/git/trees/{2}".FormatUri(owner, name, reference);
>>>>>>> bb5cba41
        }

        /// <summary>
        /// returns the <see cref="Uri"/> for org teams 
        /// use for both Get and Create methods
        /// </summary>
        /// <param name="organization"></param>
        /// <returns></returns>
        public static Uri OrganizationTeams(string organization)
        {
            return "orgs/{0}/teams".FormatUri(organization);
        }

        /// <summary>
        /// returns the <see cref="Uri"/> for teams
        /// use for update or deleting a team
        /// </summary>
        /// <param name="id"></param>
        /// <returns></returns>
        public static Uri TeamsUpdateOrDelete(int id)
        {
            return "teams/{0}".FormatUri(id);
        }

        /// <summary>
        /// returns the <see cref="Uri"/> for teams
        /// use for update or deleting a team
        /// </summary>
        /// <param name="owner">owner of repo</param>
        /// /// <param name="repo">name of repo</param>
        /// <returns></returns>
        public static Uri RepoCollaborators(string owner, string repo)
        {
            return "repos/{0}/{1}/collaborators".FormatUri(owner, repo);
        }
    }
}<|MERGE_RESOLUTION|>--- conflicted
+++ resolved
@@ -551,7 +551,6 @@
         }
 
         /// <summary>
-<<<<<<< HEAD
         /// Returns the <see cref="Uri"/> for a specifc blob.
         /// </summary>
         /// <param name="owner">The owner of the blob</param>
@@ -577,7 +576,9 @@
                 blob += "/{2}";
             }
             return blob.FormatUri(owner, name, reference);
-=======
+        }
+
+         /// <summary>
         /// Returns the <see cref="Uri"/> for the specified tree.
         /// </summary>
         /// <param name="owner">The owner of the repository</param>
@@ -598,7 +599,6 @@
         public static Uri Tree(string owner, string name, string reference)
         {
             return "repos/{0}/{1}/git/trees/{2}".FormatUri(owner, name, reference);
->>>>>>> bb5cba41
         }
 
         /// <summary>
