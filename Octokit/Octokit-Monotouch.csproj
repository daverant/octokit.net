﻿<?xml version="1.0" encoding="utf-8"?>
<Project DefaultTargets="Build" ToolsVersion="4.0" xmlns="http://schemas.microsoft.com/developer/msbuild/2003">
  <PropertyGroup>
    <Configuration Condition=" '$(Configuration)' == '' ">Debug</Configuration>
    <Platform Condition=" '$(Platform)' == '' ">AnyCPU</Platform>
    <ProductVersion>10.0.0</ProductVersion>
    <SchemaVersion>2.0</SchemaVersion>
    <ProjectGuid>{E4AD1421-8844-4236-9A0B-C4D96AF53908}</ProjectGuid>
    <ProjectTypeGuids>{6BC8ED88-2882-458C-8E55-DFD12B67127B};{FAE04EC0-301F-11D3-BF4B-00C04F79EFBC}</ProjectTypeGuids>
    <OutputType>Library</OutputType>
    <RootNamespace>Octokit</RootNamespace>
    <IPhoneResourcePrefix>Resources</IPhoneResourcePrefix>
    <AssemblyName>Octokit</AssemblyName>
  </PropertyGroup>
  <PropertyGroup Condition=" '$(Configuration)|$(Platform)' == 'Debug|AnyCPU' ">
    <DebugSymbols>true</DebugSymbols>
    <DebugType>full</DebugType>
    <Optimize>false</Optimize>
    <IntermediateOutputPath>obj\Debug\Monotouch</IntermediateOutputPath>
    <DefineConstants>TRACE;DEBUG;CODE_ANALYSIS;CODE_ANALYSIS;SIMPLE_JSON_OBJARRAYINTERNAL;SIMPLE_JSON_INTERNAL;NET_45</DefineConstants>
    <OutputPath>bin\Debug\Monotouch</OutputPath>
    <DefineConstants>TRACE;DEBUG;CODE_ANALYSIS;CODE_ANALYSIS;SIMPLE_JSON_OBJARRAYINTERNAL;SIMPLE_JSON_INTERNAL;NET_45</DefineConstants>
    <ErrorReport>prompt</ErrorReport>
    <WarningLevel>4</WarningLevel>
    <ConsolePause>false</ConsolePause>
  </PropertyGroup>
  <PropertyGroup Condition=" '$(Configuration)|$(Platform)' == 'Release|AnyCPU' ">
    <DebugType>full</DebugType>
    <Optimize>true</Optimize>
    <DefineConstants>TRACE;CODE_ANALYSIS;CODE_ANALYSIS;SIMPLE_JSON_OBJARRAYINTERNAL;SIMPLE_JSON_INTERNAL;NET_45</DefineConstants>
    <IntermediateOutputPath>obj\Release\Monotouch</IntermediateOutputPath>
    <OutputPath>bin\Release\Monotouch</OutputPath>
    <ErrorReport>prompt</ErrorReport>
    <WarningLevel>4</WarningLevel>
    <ConsolePause>false</ConsolePause>
  </PropertyGroup>
  <ItemGroup>
    <Reference Include="System" />
    <Reference Include="System.Xml" />
    <Reference Include="System.Core" />
    <Reference Include="monotouch" />
    <Reference Include="System.Net.Http" />
  </ItemGroup>
  <ItemGroup>
    <Compile Include="..\SolutionInfo.cs">
      <Link>Properties\SolutionInfo.cs</Link>
    </Compile>
    <Compile Include="Clients\ActivitiesClient.cs" />
    <Compile Include="Clients\AssigneesClient.cs" />
    <Compile Include="Clients\FeedsClient.cs" />
    <Compile Include="Clients\IFeedsClient.cs" />
    <Compile Include="Clients\BlobsClient.cs" />
    <Compile Include="Clients\CommitsClient.cs" />
    <Compile Include="Clients\CommitStatusClient.cs" />
    <Compile Include="Clients\EventsClient.cs" />
    <Compile Include="Clients\GitDatabaseClient.cs" />
    <Compile Include="Clients\ICommitsClient.cs" />
    <Compile Include="Clients\IActivitiesClient.cs" />
    <Compile Include="Clients\IBlobsClient.cs" />
    <Compile Include="Clients\ICommitStatusClient.cs" />
    <Compile Include="Clients\IEventsClient.cs" />
    <Compile Include="Clients\IGitDatabaseClient.cs" />
    <Compile Include="Clients\IIssueCommentsClient.cs" />
    <Compile Include="Clients\IIssuesEventsClient.cs" />
    <Compile Include="Clients\IssueCommentsClient.cs" />
    <Compile Include="Clients\IssuesClient.cs" />
    <Compile Include="Clients\IssuesEventsClient.cs" />
    <Compile Include="Clients\ITagsClient.cs" />
    <Compile Include="Clients\ITreesClient.cs" />
    <Compile Include="Clients\MilestonesClient.cs" />
    <Compile Include="Clients\OrganizationMembersClient.cs" />
    <Compile Include="Clients\IOrganizationMembersClient.cs" />
    <Compile Include="Clients\PullRequestsClient.cs" />
    <Compile Include="Clients\TagsClient.cs" />
    <Compile Include="Clients\TreesClient.cs" />
    <Compile Include="Exceptions\NotFoundException.cs" />
    <Compile Include="Clients\IAssigneesClient.cs" />
    <Compile Include="Clients\IIssuesClient.cs" />
    <Compile Include="Clients\IMilestonesClient.cs" />
    <Compile Include="Clients\IPullRequestsClient.cs" />
    <Compile Include="Helpers\ParameterAttribute.cs" />
    <Compile Include="Helpers\ReflectionExtensions.cs" />
    <Compile Include="Models\Request\MilestoneUpdate.cs" />
    <Compile Include="Models\Request\NewBlob.cs" />
    <Compile Include="Models\Request\NewCommit.cs" />
    <Compile Include="Models\Request\NewCommitStatus.cs" />
    <Compile Include="Models\Request\NewMilestone.cs" />
    <Compile Include="Models\Request\NewPullRequest.cs" />
    <Compile Include="Models\Request\NewTag.cs" />
    <Compile Include="Models\Request\NewTree.cs" />
    <Compile Include="Models\Request\NewTreeItem.cs" />
    <Compile Include="Models\Response\Feed.cs" />
    <Compile Include="Models\Response\FeedLink.cs" />
    <Compile Include="Models\Request\PullRequestRequest.cs" />
    <Compile Include="Models\Request\PullRequestUpdate.cs" />
    <Compile Include="Models\Request\RequestParameters.cs" />
    <Compile Include="Models\Response\Commit.cs" />
    <Compile Include="Models\Response\Activity.cs" />
    <Compile Include="Models\Response\Blob.cs" />
    <Compile Include="Models\Response\CommitStatus.cs" />
    <Compile Include="Models\Response\EventInfo.cs" />
    <Compile Include="Models\Response\GitReference.cs" />
    <Compile Include="Models\Response\GitTag.cs" />
    <Compile Include="Models\Response\Issue.cs" />
    <Compile Include="Models\Request\IssueRequest.cs" />
    <Compile Include="Models\Request\IssueUpdate.cs" />
    <Compile Include="Models\Response\IssueComment.cs" />
    <Compile Include="Models\Response\IssueEvent.cs" />
    <Compile Include="Models\Response\Label.cs" />
    <Compile Include="Models\Response\Milestone.cs" />
    <Compile Include="Models\Request\NewIssue.cs" />
    <Compile Include="Models\Response\Notification.cs" />
    <Compile Include="Models\Response\NotificationInfo.cs" />
    <Compile Include="Models\Response\PullRequest.cs" />
    <Compile Include="Models\Response\PullRequestMerge.cs" />
    <Compile Include="Models\Request\RepositoryIssueRequest.cs" />
    <Compile Include="Models\Request\MergePullRequest.cs" />
    <Compile Include="Models\Request\MilestoneRequest.cs" />
    <Compile Include="Models\Response\TagObject.cs" />
    <Compile Include="Models\Response\TreeItem.cs" />
    <Compile Include="Models\Response\TreeResponse.cs" />
    <Compile Include="Properties\AssemblyInfo.cs" />
    <Compile Include="Exceptions\TwoFactorChallengeFailedException.cs" />
    <Compile Include="Exceptions\TwoFactorRequiredException.cs" />
    <Compile Include="Helpers\ApiUrls.cs" />
    <Compile Include="Helpers\AuthorizationExtensions.cs" />
    <Compile Include="Helpers\TwoFactorChallengeResult.cs" />
    <Compile Include="Http\RateLimit.cs" />
    <Compile Include="Models\Response\Account.cs" />
    <Compile Include="Models\Response\ApiError.cs" />
    <Compile Include="Models\Response\ApiErrorDetail.cs" />
    <Compile Include="Models\Response\Application.cs" />
    <Compile Include="Clients\MiscellaneousClient.cs" />
    <Compile Include="Exceptions\ApiException.cs" />
    <Compile Include="Helpers\ApiExtensions.cs" />
    <Compile Include="Clients\ApiClient.cs" />
    <Compile Include="Clients\AuthorizationsClient.cs" />
    <Compile Include="Clients\ApiPagination.cs" />
    <Compile Include="Clients\NotificationsClient.cs" />
    <Compile Include="Clients\OrganizationsClient.cs" />
    <Compile Include="Authentication\AnonymousAuthenticator.cs" />
    <Compile Include="Authentication\Authenticator.cs" />
    <Compile Include="Clients\ReleasesClient.cs" />
    <Compile Include="Clients\SshKeysClient.cs" />
    <Compile Include="Exceptions\ApiValidationException.cs" />
    <Compile Include="Exceptions\ForbiddenException.cs" />
    <Compile Include="Exceptions\LoginAttemptsExceededException.cs" />
    <Compile Include="Exceptions\RateLimitExceededException.cs" />
    <Compile Include="Helpers\CollectionExtensions.cs" />
    <Compile Include="Helpers\UriExtensions.cs" />
    <Compile Include="Http\ApiConnection.cs" />
    <Compile Include="Http\IApiConnection.cs" />
    <Compile Include="Http\IHttpClient.cs" />
    <Compile Include="Http\JsonHttpPipeline.cs" />
    <Compile Include="Http\ReadOnlyPagedCollection.cs" />
    <Compile Include="Http\Credentials.cs" />
    <Compile Include="Http\CredentialsExtensions.cs" />
    <Compile Include="Http\HttpVerb.cs" />
    <Compile Include="Authentication\IAuthenticationHandler.cs" />
    <Compile Include="Http\ICredentialStore.cs" />
    <Compile Include="Http\InMemoryCredentialStore.cs" />
    <Compile Include="Helpers\IApiPagination.cs" />
    <Compile Include="Clients\IAuthorizationsClient.cs" />
    <Compile Include="IGitHubClient.cs" />
    <Compile Include="Clients\IMiscellaneousClient.cs" />
    <Compile Include="Clients\IReleasesClient.cs" />
    <Compile Include="Clients\INotificationsClient.cs" />
    <Compile Include="Clients\ISshKeysClient.cs" />
    <Compile Include="Clients\IOrganizationsClient.cs" />
    <Compile Include="Helpers\IReadOnlyPagedCollection.cs" />
    <Compile Include="Clients\IRepositoriesClient.cs" />
    <Compile Include="Clients\IUsersClient.cs" />
    <Compile Include="Http\ApiInfoExtensions.cs" />
    <Compile Include="Http\ApiInfoParser.cs">
      <SubType>Code</SubType>
    </Compile>
    <Compile Include="Http\ApiInfo.cs" />
    <Compile Include="Authentication\BasicAuthenticator.cs">
      <SubType>Code</SubType>
    </Compile>
    <Compile Include="Http\ApiResponse.cs" />
    <Compile Include="Http\IJsonSerializer.cs" />
    <Compile Include="Exceptions\AuthorizationException.cs" />
    <Compile Include="Http\SimpleJsonSerializer.cs" />
    <Compile Include="Authentication\TokenAuthenticator.cs">
      <SubType>Code</SubType>
    </Compile>
    <Compile Include="Helpers\Ensure.cs" />
    <Compile Include="GitHubClient.cs" />
    <Compile Include="Authentication\AuthenticationType.cs" />
    <Compile Include="Http\Connection.cs">
      <SubType>Code</SubType>
    </Compile>
    <Compile Include="Http\HttpClientAdapter.cs" />
    <Compile Include="Http\IConnection.cs" />
    <Compile Include="Http\IRequest.cs" />
    <Compile Include="Http\IResponse.cs" />
    <Compile Include="Http\Request.cs" />
    <Compile Include="Helpers\ModelExtensions.cs" />
    <Compile Include="Models\Response\Authorization.cs" />
    <Compile Include="Models\Request\AuthorizationUpdate.cs" />
    <Compile Include="Models\Request\NewAuthorization.cs" />
    <Compile Include="Models\Response\EmailAddress.cs" />
    <Compile Include="Models\Response\Organization.cs" />
    <Compile Include="Models\Response\Plan.cs" />
    <Compile Include="Models\Response\Readme.cs" />
    <Compile Include="Models\Response\ReadmeResponse.cs" />
    <Compile Include="Models\Response\Release.cs" />
    <Compile Include="Models\Response\ReleaseAsset.cs" />
    <Compile Include="Models\Response\ReleaseAssetUpload.cs" />
    <Compile Include="Models\Request\ReleaseUpdate.cs" />
    <Compile Include="Models\Response\Repository.cs" />
    <Compile Include="Models\Response\Signature.cs" />
    <Compile Include="Models\Response\SshKey.cs" />
    <Compile Include="Models\Response\SshKeyInfo.cs" />
    <Compile Include="Models\Request\SshKeyUpdate.cs" />
    <Compile Include="Models\Response\User.cs" />
    <Compile Include="Models\Request\UserUpdate.cs" />
    <Compile Include="Helpers\StringExtensions.cs" />
    <Compile Include="Clients\RepositoriesClient.cs" />
    <Compile Include="SimpleJson.cs" />
    <Compile Include="Models\Request\NewRepository.cs" />
    <Compile Include="Clients\UsersClient.cs" />
    <Compile Include="Clients\TeamsClient.cs" />
    <Compile Include="Clients\ITeamsClient.cs" />
    <Compile Include="Models\Request\NewTeam.cs" />
    <Compile Include="Models\Request\Permission.cs" />
    <Compile Include="Models\Request\UpdateTeam.cs" />
    <Compile Include="Models\Response\Team.cs" />
    <Compile Include="Models\Response\SearchCode.cs" />
    <Compile Include="Clients\ISearchClient.cs" />
    <Compile Include="Clients\SearchClient.cs" />
    <Compile Include="Clients\IStarredClient.cs" />
    <Compile Include="Clients\StarredClient.cs" />
    <Compile Include="Models\Request\StarredRequest.cs" />
    <Compile Include="Models\Response\BlobReference.cs" />
    <Compile Include="Clients\RepoCollaboratorsClient.cs" />
    <Compile Include="Clients\IRepoCollaboratorsClient.cs" />
    <Compile Include="Models\Request\SearchCodeRequest.cs" />
    <Compile Include="Models\Request\SearchIssuesRequest.cs" />
    <Compile Include="Models\Request\SearchRepositoriesRequest.cs" />
    <Compile Include="Models\Request\SearchUsersRequest.cs" />
    <Compile Include="Models\Request\SearchQualifierOperator.cs" />
    <Compile Include="Clients\GistsClient.cs" />
    <Compile Include="Clients\IGistsClient.cs" />
    <Compile Include="Models\Response\Gist.cs" />
    <Compile Include="Models\Response\GistChangeStatus.cs" />
    <Compile Include="Models\Response\GistFile.cs" />
    <Compile Include="Models\Response\GistFork.cs" />
    <Compile Include="Models\Response\GistHistory.cs" />
    <Compile Include="Clients\IReferencesClient.cs" />
    <Compile Include="Clients\ReferencesClient.cs" />
    <Compile Include="Models\Request\NewReference.cs" />
    <Compile Include="Models\Request\ReferenceUpdate.cs" />
    <Compile Include="Models\Response\Reference.cs" />
    <Compile Include="Clients\GistCommentsClient.cs" />
    <Compile Include="Clients\IGistCommentsClient.cs" />
    <Compile Include="Models\Response\GistComment.cs" />
    <Compile Include="Models\Request\BodyWrapper.cs" />
    <Compile Include="Clients\IIssuesLabelsClient.cs" />
    <Compile Include="Clients\IssuesLabelsClient.cs" />
    <Compile Include="Models\Request\LabelUpdate.cs" />
    <Compile Include="Models\Request\NewLabel.cs" />
    <Compile Include="Models\Response\Branch.cs" />
    <Compile Include="Clients\DeploymentStatusClient.cs" />
    <Compile Include="Clients\DeploymentsClient.cs" />
    <Compile Include="Clients\IDeploymentsClient.cs" />
    <Compile Include="Models\Request\NewDeployment.cs" />
    <Compile Include="Clients\IDeploymentStatusClient.cs" />
    <Compile Include="Models\Request\NewDeploymentStatus.cs" />
    <Compile Include="Models\Response\DeploymentStatus.cs" />
    <Compile Include="Models\Response\Deployment.cs" />
    <Compile Include="Models\Request\BaseSearchRequest.cs" />
    <Compile Include="Helpers\EnumExtensions.cs" />
    <Compile Include="Models\Response\RepositoryTag.cs" />
    <Compile Include="Models\Request\RepositoryUpdate.cs" />
    <Compile Include="Models\Response\RepositoryLanguage.cs" />
    <Compile Include="Clients\IUserEmailsClient.cs" />
    <Compile Include="Clients\UserEmailsClient.cs" />
    <Compile Include="Clients\IWatchedClient.cs" />
    <Compile Include="Clients\WatchedClient.cs" />
    <Compile Include="Models\Request\NewSubscription.cs" />
    <Compile Include="Models\Response\Subscription.cs" />
    <Compile Include="Models\Response\Emoji.cs" />
    <Compile Include="Clients\FollowersClient.cs" />
    <Compile Include="Clients\IFollowersClient.cs" />
    <Compile Include="Models\Response\TeamItem.cs" />
    <Compile Include="Models\Request\ReleaseAssetUpdate.cs" />
    <Compile Include="Clients\IStatisticsClient.cs" />
    <Compile Include="Clients\StatisticsClient.cs" />
    <Compile Include="Models\Response\Author.cs" />
    <Compile Include="Models\Response\Contributor.cs" />
    <Compile Include="Models\Response\WeeklyCommitActivity.cs" />
    <Compile Include="Models\Response\WeeklyHash.cs" />
    <Compile Include="Models\Response\PunchCard.cs" />
    <Compile Include="Models\Response\PunchCardPoint.cs" />
    <Compile Include="Models\Response\Participation.cs" />
    <Compile Include="Models\Response\AdditionsAndDeletions.cs" />
    <Compile Include="Models\Response\CodeFrequency.cs" />
    <Compile Include="Models\Response\CommitActivity.cs" />
    <Compile Include="Helpers\UnixTimeStampExtensions.cs" />
    <Compile Include="Models\Response\PullRequestCommit.cs" />
    <Compile Include="Exceptions\RepositoryExistsException.cs" />
    <Compile Include="Helpers\ApiErrorExtensions.cs" />
    <Compile Include="Exceptions\PrivateRepositoryQuotaExceededException.cs" />
    <Compile Include="Clients\IRepositoryCommentsClient.cs" />
    <Compile Include="Clients\RepositoryCommentsClient.cs" />
    <Compile Include="Models\Request\NewCommitComment.cs" />
    <Compile Include="Models\Response\CommitComment.cs" />
    <Compile Include="Http\ProductHeaderValue.cs" />
    <Compile Include="Models\Request\GistUpdate.cs" />
    <Compile Include="Models\Request\GistRequest.cs" />
    <Compile Include="Models\Request\NewGist.cs" />
    <Compile Include="Helpers\HttpClientExtensions.cs" />
<<<<<<< HEAD
    <Compile Include="Models\Response\SearchRepositoryResult.cs" />
=======
>>>>>>> 48a7e9cd
  </ItemGroup>
  <Import Project="$(MSBuildBinPath)\Microsoft.CSharp.targets" />
</Project><|MERGE_RESOLUTION|>--- conflicted
+++ resolved
@@ -312,10 +312,7 @@
     <Compile Include="Models\Request\GistRequest.cs" />
     <Compile Include="Models\Request\NewGist.cs" />
     <Compile Include="Helpers\HttpClientExtensions.cs" />
-<<<<<<< HEAD
     <Compile Include="Models\Response\SearchRepositoryResult.cs" />
-=======
->>>>>>> 48a7e9cd
   </ItemGroup>
   <Import Project="$(MSBuildBinPath)\Microsoft.CSharp.targets" />
 </Project>