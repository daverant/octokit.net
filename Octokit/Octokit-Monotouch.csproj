﻿<?xml version="1.0" encoding="utf-8"?>
<Project DefaultTargets="Build" ToolsVersion="4.0" xmlns="http://schemas.microsoft.com/developer/msbuild/2003">
  <PropertyGroup>
    <Configuration Condition=" '$(Configuration)' == '' ">Debug</Configuration>
    <Platform Condition=" '$(Platform)' == '' ">AnyCPU</Platform>
    <ProductVersion>8.0.30703</ProductVersion>
    <SchemaVersion>2.0</SchemaVersion>
    <ProjectGuid>{E4AD1421-8844-4236-9A0B-C4D96AF53908}</ProjectGuid>
    <ProjectTypeGuids>{6BC8ED88-2882-458C-8E55-DFD12B67127B};{FAE04EC0-301F-11D3-BF4B-00C04F79EFBC}</ProjectTypeGuids>
    <OutputType>Library</OutputType>
    <RootNamespace>Octokit</RootNamespace>
    <IPhoneResourcePrefix>Resources</IPhoneResourcePrefix>
    <AssemblyName>Octokit</AssemblyName>
    <LangVersion>5</LangVersion>
  </PropertyGroup>
  <PropertyGroup Condition=" '$(Configuration)|$(Platform)' == 'Debug|AnyCPU' ">
    <DebugSymbols>true</DebugSymbols>
    <DebugType>full</DebugType>
    <Optimize>false</Optimize>
    <IntermediateOutputPath>obj\Debug\Monotouch</IntermediateOutputPath>
    <DefineConstants>TRACE;DEBUG;CODE_ANALYSIS;CODE_ANALYSIS;SIMPLE_JSON_OBJARRAYINTERNAL;SIMPLE_JSON_INTERNAL;NET_45</DefineConstants>
    <OutputPath>bin\Debug\Monotouch</OutputPath>
    <DefineConstants>TRACE;DEBUG;CODE_ANALYSIS;CODE_ANALYSIS;SIMPLE_JSON_OBJARRAYINTERNAL;SIMPLE_JSON_INTERNAL;NET_45</DefineConstants>
    <ErrorReport>prompt</ErrorReport>
    <WarningLevel>4</WarningLevel>
    <ConsolePause>false</ConsolePause>
  </PropertyGroup>
  <PropertyGroup Condition=" '$(Configuration)|$(Platform)' == 'Release|AnyCPU' ">
    <DebugType>full</DebugType>
    <Optimize>true</Optimize>
    <DefineConstants>TRACE;CODE_ANALYSIS;CODE_ANALYSIS;SIMPLE_JSON_OBJARRAYINTERNAL;SIMPLE_JSON_INTERNAL;NET_45</DefineConstants>
    <IntermediateOutputPath>obj\Release\Monotouch</IntermediateOutputPath>
    <OutputPath>bin\Release\Monotouch</OutputPath>
    <ErrorReport>prompt</ErrorReport>
    <WarningLevel>4</WarningLevel>
    <ConsolePause>false</ConsolePause>
  </PropertyGroup>
  <ItemGroup>
    <Reference Include="System" />
    <Reference Include="System.Xml" />
    <Reference Include="System.Core" />
    <Reference Include="monotouch" />
    <Reference Include="System.Net.Http" />
  </ItemGroup>
  <ItemGroup>
    <Compile Include="..\SolutionInfo.cs">
      <Link>Properties\SolutionInfo.cs</Link>
    </Compile>
    <Compile Include="Clients\ActivitiesClient.cs" />
    <Compile Include="Clients\AssigneesClient.cs" />
    <Compile Include="Clients\FeedsClient.cs" />
    <Compile Include="Clients\IFeedsClient.cs" />
    <Compile Include="Clients\BlobsClient.cs" />
    <Compile Include="Clients\CommitsClient.cs" />
    <Compile Include="Clients\CommitStatusClient.cs" />
    <Compile Include="Clients\EventsClient.cs" />
    <Compile Include="Clients\GitDatabaseClient.cs" />
    <Compile Include="Clients\ICommitsClient.cs" />
    <Compile Include="Clients\IActivitiesClient.cs" />
    <Compile Include="Clients\IBlobsClient.cs" />
    <Compile Include="Clients\ICommitStatusClient.cs" />
    <Compile Include="Clients\IEventsClient.cs" />
    <Compile Include="Clients\IGitDatabaseClient.cs" />
    <Compile Include="Clients\IIssueCommentsClient.cs" />
    <Compile Include="Clients\IIssuesEventsClient.cs" />
    <Compile Include="Clients\IMergingClient.cs" />
    <Compile Include="Clients\IssueCommentsClient.cs" />
    <Compile Include="Clients\IssuesClient.cs" />
    <Compile Include="Clients\IssuesEventsClient.cs" />
    <Compile Include="Clients\MergingClient.cs" />
    <Compile Include="Clients\ITagsClient.cs" />
    <Compile Include="Clients\ITreesClient.cs" />
    <Compile Include="Clients\MilestonesClient.cs" />
    <Compile Include="Clients\OrganizationMembersClient.cs" />
    <Compile Include="Clients\IOrganizationMembersClient.cs" />
    <Compile Include="Clients\PullRequestsClient.cs" />
    <Compile Include="Clients\TagsClient.cs" />
    <Compile Include="Clients\TreesClient.cs" />
    <Compile Include="Exceptions\NotFoundException.cs" />
    <Compile Include="Clients\IAssigneesClient.cs" />
    <Compile Include="Clients\IIssuesClient.cs" />
    <Compile Include="Clients\IMilestonesClient.cs" />
    <Compile Include="Clients\IPullRequestsClient.cs" />
    <Compile Include="Helpers\ParameterAttribute.cs" />
    <Compile Include="Helpers\ReflectionExtensions.cs" />
    <Compile Include="Models\Request\MilestoneUpdate.cs" />
    <Compile Include="Models\Request\NewBlob.cs" />
    <Compile Include="Models\Request\NewCommit.cs" />
    <Compile Include="Models\Request\NewCommitStatus.cs" />
    <Compile Include="Models\Request\NewMerge.cs" />
    <Compile Include="Models\Request\NewMilestone.cs" />
    <Compile Include="Models\Request\NewPullRequest.cs" />
    <Compile Include="Models\Request\NewTag.cs" />
    <Compile Include="Models\Request\NewTree.cs" />
    <Compile Include="Models\Request\NewTreeItem.cs" />
    <Compile Include="Models\Response\Feed.cs" />
    <Compile Include="Models\Response\FeedLink.cs" />
    <Compile Include="Models\Request\PullRequestRequest.cs" />
    <Compile Include="Models\Request\PullRequestUpdate.cs" />
    <Compile Include="Models\Request\RequestParameters.cs" />
    <Compile Include="Models\Response\Commit.cs" />
    <Compile Include="Models\Response\Activity.cs" />
    <Compile Include="Models\Response\ActivityPayloads\ActivityPayload.cs" />
    <Compile Include="Models\Response\ActivityPayloads\CommitCommentPayload.cs" />
    <Compile Include="Models\Response\ActivityPayloads\ForkEventPayload.cs" />
    <Compile Include="Models\Response\ActivityPayloads\IssueCommentPayload.cs" />
    <Compile Include="Models\Response\ActivityPayloads\IssueEventPayload.cs" />
    <Compile Include="Models\Response\ActivityPayloads\PullRequestCommentPayload.cs" />
    <Compile Include="Models\Response\ActivityPayloads\PullRequestEventPayload.cs" />
    <Compile Include="Models\Response\ActivityPayloads\PushEventPayload.cs" />
    <Compile Include="Models\Response\ActivityPayloads\StarredEventPayload.cs" />
    <Compile Include="Models\Response\Blob.cs" />
    <Compile Include="Models\Response\CommitStatus.cs" />
    <Compile Include="Models\Response\EventInfo.cs" />
    <Compile Include="Models\Response\GitHubCommitFile.cs" />
    <Compile Include="Models\Response\GitReference.cs" />
    <Compile Include="Models\Response\GitTag.cs" />
    <Compile Include="Models\Response\Issue.cs" />
    <Compile Include="Models\Request\IssueRequest.cs" />
    <Compile Include="Models\Request\IssueUpdate.cs" />
    <Compile Include="Models\Response\IssueComment.cs" />
    <Compile Include="Models\Response\IssueEvent.cs" />
    <Compile Include="Models\Response\Label.cs" />
    <Compile Include="Models\Response\Merge.cs" />
    <Compile Include="Models\Response\Milestone.cs" />
    <Compile Include="Models\Request\NewIssue.cs" />
    <Compile Include="Models\Response\Notification.cs" />
    <Compile Include="Models\Response\NotificationInfo.cs" />
    <Compile Include="Models\Response\PullRequest.cs" />
    <Compile Include="Models\Response\PullRequestMerge.cs" />
    <Compile Include="Models\Request\RepositoryIssueRequest.cs" />
    <Compile Include="Models\Request\MergePullRequest.cs" />
    <Compile Include="Models\Request\MilestoneRequest.cs" />
    <Compile Include="Models\Response\RepositoryContributor.cs" />
    <Compile Include="Models\Response\TagObject.cs" />
    <Compile Include="Models\Response\TreeItem.cs" />
    <Compile Include="Models\Response\TreeResponse.cs" />
    <Compile Include="Properties\AssemblyInfo.cs" />
    <Compile Include="Exceptions\TwoFactorChallengeFailedException.cs" />
    <Compile Include="Exceptions\TwoFactorRequiredException.cs" />
    <Compile Include="Helpers\ApiUrls.cs" />
    <Compile Include="Helpers\AuthorizationExtensions.cs" />
    <Compile Include="Helpers\TwoFactorChallengeResult.cs" />
    <Compile Include="Http\RateLimit.cs" />
    <Compile Include="Models\Response\Account.cs" />
    <Compile Include="Models\Response\ApiError.cs" />
    <Compile Include="Models\Response\ApiErrorDetail.cs" />
    <Compile Include="Models\Response\Application.cs" />
    <Compile Include="Clients\MiscellaneousClient.cs" />
    <Compile Include="Exceptions\ApiException.cs" />
    <Compile Include="Helpers\ApiExtensions.cs" />
    <Compile Include="Clients\ApiClient.cs" />
    <Compile Include="Clients\AuthorizationsClient.cs" />
    <Compile Include="Clients\ApiPagination.cs" />
    <Compile Include="Clients\NotificationsClient.cs" />
    <Compile Include="Clients\OrganizationsClient.cs" />
    <Compile Include="Authentication\AnonymousAuthenticator.cs" />
    <Compile Include="Authentication\Authenticator.cs" />
    <Compile Include="Clients\ReleasesClient.cs" />
    <Compile Include="Clients\SshKeysClient.cs" />
    <Compile Include="Exceptions\ApiValidationException.cs" />
    <Compile Include="Exceptions\ForbiddenException.cs" />
    <Compile Include="Exceptions\LoginAttemptsExceededException.cs" />
    <Compile Include="Exceptions\RateLimitExceededException.cs" />
    <Compile Include="Helpers\CollectionExtensions.cs" />
    <Compile Include="Helpers\UriExtensions.cs" />
    <Compile Include="Http\ApiConnection.cs" />
    <Compile Include="Http\IApiConnection.cs" />
    <Compile Include="Http\IHttpClient.cs" />
    <Compile Include="Http\JsonHttpPipeline.cs" />
    <Compile Include="Http\ReadOnlyPagedCollection.cs" />
    <Compile Include="Http\Credentials.cs" />
    <Compile Include="Http\CredentialsExtensions.cs" />
    <Compile Include="Http\HttpVerb.cs" />
    <Compile Include="Authentication\IAuthenticationHandler.cs" />
    <Compile Include="Http\ICredentialStore.cs" />
    <Compile Include="Http\InMemoryCredentialStore.cs" />
    <Compile Include="Helpers\IApiPagination.cs" />
    <Compile Include="Clients\IAuthorizationsClient.cs" />
    <Compile Include="IGitHubClient.cs" />
    <Compile Include="Clients\IMiscellaneousClient.cs" />
    <Compile Include="Clients\IReleasesClient.cs" />
    <Compile Include="Clients\INotificationsClient.cs" />
    <Compile Include="Clients\ISshKeysClient.cs" />
    <Compile Include="Clients\IOrganizationsClient.cs" />
    <Compile Include="Helpers\IReadOnlyPagedCollection.cs" />
    <Compile Include="Clients\IRepositoriesClient.cs" />
    <Compile Include="Clients\IUsersClient.cs" />
    <Compile Include="Http\ApiInfoExtensions.cs" />
    <Compile Include="Http\ApiInfoParser.cs">
      <SubType>Code</SubType>
    </Compile>
    <Compile Include="Http\ApiInfo.cs" />
    <Compile Include="Authentication\BasicAuthenticator.cs">
      <SubType>Code</SubType>
    </Compile>
    <Compile Include="Http\ApiResponse.cs" />
    <Compile Include="Http\IJsonSerializer.cs" />
    <Compile Include="Exceptions\AuthorizationException.cs" />
    <Compile Include="Http\SimpleJsonSerializer.cs" />
    <Compile Include="Authentication\TokenAuthenticator.cs">
      <SubType>Code</SubType>
    </Compile>
    <Compile Include="Helpers\Ensure.cs" />
    <Compile Include="GitHubClient.cs" />
    <Compile Include="Authentication\AuthenticationType.cs" />
    <Compile Include="Http\Connection.cs">
      <SubType>Code</SubType>
    </Compile>
    <Compile Include="Http\HttpClientAdapter.cs" />
    <Compile Include="Http\IConnection.cs" />
    <Compile Include="Http\IRequest.cs" />
    <Compile Include="Http\IResponse.cs" />
    <Compile Include="Http\Request.cs" />
    <Compile Include="Helpers\ModelExtensions.cs" />
    <Compile Include="Models\Response\Authorization.cs" />
    <Compile Include="Models\Request\AuthorizationUpdate.cs" />
    <Compile Include="Models\Request\NewAuthorization.cs" />
    <Compile Include="Models\Response\EmailAddress.cs" />
    <Compile Include="Models\Response\Organization.cs" />
    <Compile Include="Models\Response\Plan.cs" />
    <Compile Include="Models\Response\Readme.cs" />
    <Compile Include="Models\Response\ReadmeResponse.cs" />
    <Compile Include="Models\Response\Release.cs" />
    <Compile Include="Models\Response\ReleaseAsset.cs" />
    <Compile Include="Models\Request\ReleaseUpdate.cs" />
    <Compile Include="Models\Response\Repository.cs" />
    <Compile Include="Models\Response\SshKey.cs" />
    <Compile Include="Models\Response\SshKeyInfo.cs" />
    <Compile Include="Models\Request\SshKeyUpdate.cs" />
    <Compile Include="Models\Response\User.cs" />
    <Compile Include="Models\Request\UserUpdate.cs" />
    <Compile Include="Helpers\StringExtensions.cs" />
    <Compile Include="Clients\RepositoriesClient.cs" />
    <Compile Include="SimpleJson.cs" />
    <Compile Include="Models\Request\NewRepository.cs" />
    <Compile Include="Clients\UsersClient.cs" />
    <Compile Include="Clients\TeamsClient.cs" />
    <Compile Include="Clients\ITeamsClient.cs" />
    <Compile Include="Models\Request\NewTeam.cs" />
    <Compile Include="Models\Request\Permission.cs" />
    <Compile Include="Models\Request\UpdateTeam.cs" />
    <Compile Include="Models\Response\Team.cs" />
    <Compile Include="Models\Response\SearchCode.cs" />
    <Compile Include="Clients\ISearchClient.cs" />
    <Compile Include="Clients\SearchClient.cs" />
    <Compile Include="Clients\IStarredClient.cs" />
    <Compile Include="Clients\StarredClient.cs" />
    <Compile Include="Models\Request\StarredRequest.cs" />
    <Compile Include="Models\Response\BlobReference.cs" />
    <Compile Include="Clients\RepoCollaboratorsClient.cs" />
    <Compile Include="Clients\IRepoCollaboratorsClient.cs" />
    <Compile Include="Clients\IPullRequestReviewCommentsClient.cs" />
    <Compile Include="Clients\PullRequestReviewCommentsClient.cs" />
    <Compile Include="Models\Request\PullRequestReviewCommentCreate.cs" />
    <Compile Include="Models\Request\PullRequestReviewCommentEdit.cs" />
    <Compile Include="Models\Request\PullRequestReviewCommentReplyCreate.cs" />
    <Compile Include="Models\Request\PullRequestReviewCommentRequest.cs" />
    <Compile Include="Models\Response\PullRequestReviewComment.cs" />
    <Compile Include="Models\Request\SearchCodeRequest.cs" />
    <Compile Include="Models\Request\SearchIssuesRequest.cs" />
    <Compile Include="Models\Request\SearchRepositoriesRequest.cs" />
    <Compile Include="Models\Request\SearchUsersRequest.cs" />
    <Compile Include="Models\Request\SearchQualifierOperator.cs" />
    <Compile Include="Clients\GistsClient.cs" />
    <Compile Include="Clients\IGistsClient.cs" />
    <Compile Include="Models\Response\Gist.cs" />
    <Compile Include="Models\Response\GistChangeStatus.cs" />
    <Compile Include="Models\Response\GistFile.cs" />
    <Compile Include="Models\Response\GistFork.cs" />
    <Compile Include="Models\Response\GistHistory.cs" />
    <Compile Include="Clients\IReferencesClient.cs" />
    <Compile Include="Clients\ReferencesClient.cs" />
    <Compile Include="Models\Request\NewReference.cs" />
    <Compile Include="Models\Request\ReferenceUpdate.cs" />
    <Compile Include="Models\Response\Reference.cs" />
    <Compile Include="Clients\GistCommentsClient.cs" />
    <Compile Include="Clients\IGistCommentsClient.cs" />
    <Compile Include="Models\Response\GistComment.cs" />
    <Compile Include="Models\Request\BodyWrapper.cs" />
    <Compile Include="Clients\IIssuesLabelsClient.cs" />
    <Compile Include="Clients\IssuesLabelsClient.cs" />
    <Compile Include="Models\Request\LabelUpdate.cs" />
    <Compile Include="Models\Request\NewLabel.cs" />
    <Compile Include="Models\Response\Branch.cs" />
    <Compile Include="Clients\DeploymentStatusClient.cs" />
    <Compile Include="Clients\DeploymentsClient.cs" />
    <Compile Include="Clients\IDeploymentsClient.cs" />
    <Compile Include="Models\Request\NewDeployment.cs" />
    <Compile Include="Clients\IDeploymentStatusClient.cs" />
    <Compile Include="Models\Request\NewDeploymentStatus.cs" />
    <Compile Include="Models\Response\DeploymentStatus.cs" />
    <Compile Include="Models\Response\Deployment.cs" />
    <Compile Include="Models\Request\BaseSearchRequest.cs" />
    <Compile Include="Helpers\EnumExtensions.cs" />
    <Compile Include="Models\Response\RepositoryTag.cs" />
    <Compile Include="Models\Request\RepositoryUpdate.cs" />
    <Compile Include="Models\Response\RepositoryLanguage.cs" />
    <Compile Include="Clients\IUserEmailsClient.cs" />
    <Compile Include="Clients\UserEmailsClient.cs" />
    <Compile Include="Clients\IWatchedClient.cs" />
    <Compile Include="Clients\WatchedClient.cs" />
    <Compile Include="Models\Request\NewSubscription.cs" />
    <Compile Include="Models\Response\Subscription.cs" />
    <Compile Include="Models\Response\Emoji.cs" />
    <Compile Include="Models\Request\OrganizationUpdate.cs" />
    <Compile Include="Clients\FollowersClient.cs" />
    <Compile Include="Clients\IFollowersClient.cs" />
    <Compile Include="Models\Request\ReleaseAssetUpdate.cs" />
    <Compile Include="Clients\IStatisticsClient.cs" />
    <Compile Include="Clients\StatisticsClient.cs" />
    <Compile Include="Models\Response\Author.cs" />
    <Compile Include="Models\Response\Contributor.cs" />
    <Compile Include="Models\Response\WeeklyCommitActivity.cs" />
    <Compile Include="Models\Response\WeeklyHash.cs" />
    <Compile Include="Models\Response\PunchCard.cs" />
    <Compile Include="Models\Response\PunchCardPoint.cs" />
    <Compile Include="Models\Response\Participation.cs" />
    <Compile Include="Models\Response\AdditionsAndDeletions.cs" />
    <Compile Include="Models\Response\CodeFrequency.cs" />
    <Compile Include="Models\Response\CommitActivity.cs" />
    <Compile Include="Helpers\UnixTimeStampExtensions.cs" />
    <Compile Include="Models\Response\PullRequestCommit.cs" />
    <Compile Include="Exceptions\RepositoryExistsException.cs" />
    <Compile Include="Helpers\ApiErrorExtensions.cs" />
    <Compile Include="Exceptions\PrivateRepositoryQuotaExceededException.cs" />
    <Compile Include="Clients\IRepositoryCommentsClient.cs" />
    <Compile Include="Clients\RepositoryCommentsClient.cs" />
    <Compile Include="Models\Request\NewCommitComment.cs" />
    <Compile Include="Models\Response\CommitComment.cs" />
    <Compile Include="Http\ProductHeaderValue.cs" />
    <Compile Include="Models\Request\GistUpdate.cs" />
    <Compile Include="Models\Request\GistRequest.cs" />
    <Compile Include="Models\Request\NewGist.cs" />
    <Compile Include="Helpers\HttpClientExtensions.cs" />
    <Compile Include="Models\Response\SearchRepositoryResult.cs" />
    <Compile Include="Models\Response\SearchUsersResult.cs" />
    <Compile Include="Models\Response\SearchCodeResult.cs" />
    <Compile Include="Models\Response\SearchIssuesResult.cs" />
    <Compile Include="Models\Response\CompareResult.cs" />
    <Compile Include="Clients\IRepositoryCommitsClient.cs" />
    <Compile Include="Clients\RepositoryCommitsClient.cs" />
    <Compile Include="Models\Response\GitHubCommit.cs" />
    <Compile Include="Models\Response\GitHubCommitStats.cs" />
    <Compile Include="Helpers\ConcurrentCache.cs" />
    <Compile Include="Clients\IOAuthClient.cs" />
    <Compile Include="Clients\OAuthClient.cs" />
    <Compile Include="Models\Request\OauthLoginRequest.cs" />
    <Compile Include="Models\Request\OauthTokenRequest.cs" />
    <Compile Include="Models\Response\OauthToken.cs" />
    <Compile Include="Clients\IRepositoryDeployKeysClient.cs" />
    <Compile Include="Clients\RepositoryDeployKeysClient.cs" />
    <Compile Include="Models\Request\NewDeployKey.cs" />
    <Compile Include="Models\Response\DeployKey.cs" />
    <Compile Include="Clients\IUserKeysClient.cs" />
    <Compile Include="Clients\UserKeysClient.cs" />
    <Compile Include="Helpers\ApiUrls.Keys.cs" />
    <Compile Include="Helpers\SerializeNullAttribute.cs" />
    <Compile Include="Models\Request\CommitRequest.cs" />
    <Compile Include="Clients\IRepositoryForksClient.cs" />
    <Compile Include="Clients\IRepositoryHooksClient.cs" />
    <Compile Include="Clients\RepositoryForksClient.cs" />
    <Compile Include="Clients\RepositoryHooksClient.cs" />
    <Compile Include="Models\Request\EditRepositoryHook.cs" />
    <Compile Include="Models\Request\NewRepositoryFork.cs" />
    <Compile Include="Models\Request\NewRepositoryHook.cs" />
    <Compile Include="Models\Response\RepositoryHook.cs" />
    <Compile Include="Models\Response\RepositoryPermissions.cs" />
    <Compile Include="Models\Response\CombinedCommitStatus.cs" />
    <Compile Include="Models\Request\NewRelease.cs" />
    <Compile Include="Models\Request\NotificationsRequest.cs" />
    <Compile Include="Models\Response\ThreadSubscription.cs" />
    <Compile Include="Models\Request\MarkAsReadRequest.cs" />
    <Compile Include="Models\Request\NewThreadSubscription.cs" />
    <Compile Include="Clients\IRepositoryContentsClient.cs" />
    <Compile Include="Clients\RepositoryContentsClient.cs" />
    <Compile Include="Models\Request\CreateFileRequest.cs" />
    <Compile Include="Models\Request\Signature.cs" />
    <Compile Include="Helpers\SerializeAsBase64Attribute.cs" />
    <Compile Include="Models\Response\ContentType.cs" />
    <Compile Include="Models\Response\RepositoryContent.cs" />
    <Compile Include="Models\Response\RepositoryContentChangeSet.cs" />
    <Compile Include="Models\Response\CommitContent.cs" />
    <Compile Include="Helpers\PropertyOrField.cs" />
    <Compile Include="Helpers\ApiUrls.Authorizations.cs" />
    <Compile Include="Models\Response\ApplicationAuthorization.cs" />
    <Compile Include="Models\Response\SearchResult.cs" />
    <Compile Include="Http\Response.cs" />
    <Compile Include="Models\Response\PublicKey.cs" />
    <Compile Include="Models\Request\GistFileUpdate.cs" />
    <Compile Include="Models\Response\AccountType.cs" />
    <Compile Include="Models\Request\ReleaseAssetUpload.cs" />
    <Compile Include="Models\Request\RepositoryRequest.cs" />
    <Compile Include="Models\Request\RepositoryForksListRequest.cs" />
    <Compile Include="Models\Response\GitIgnoreTemplate.cs" />
    <Compile Include="Models\Response\License.cs" />
    <Compile Include="Models\Response\LicenseMetadata.cs" />
    <Compile Include="Models\Response\PullRequestFile.cs" />
    <Compile Include="Models\Request\PublicRepositoryRequest.cs" />
    <Compile Include="Exceptions\TwoFactorAuthorizationException.cs" />
    <Compile Include="Http\HttpMessageHandlerFactory.cs" />
    <Compile Include="Models\Response\TeamMembership.cs" />
    <Compile Include="Models\Response\ResourceRateLimit.cs" />
    <Compile Include="Models\Response\MiscellaneousRateLimit.cs" />
    <Compile Include="Exceptions\RepositoryFormatException.cs" />
    <Compile Include="Http\RequestBody.cs" />
    <Compile Include="Http\IApiInfoProvider.cs" />
    <Compile Include="Models\Response\Meta.cs" />
    <Compile Include="Models\Common\Committer.cs" />
    <Compile Include="Models\Request\NewArbitraryMarkDown.cs" />
    <Compile Include="Exceptions\InvalidGitIgnoreTemplateException.cs" />
    <Compile Include="Models\Request\NewRepositoryWebHook.cs" />
    <Compile Include="Exceptions\RepositoryWebHookConfigException.cs" />
    <Compile Include="Helpers\WebHookConfigComparer.cs" />
    <Compile Include="Exceptions\PullRequestNotMergeableException.cs" />
    <Compile Include="Exceptions\PullRequestMismatchException.cs" />
    <Compile Include="Models\Request\BranchUpdate.cs" />
    <Compile Include="Models\Response\BranchProtection.cs" />
    <Compile Include="Helpers\AcceptHeaders.cs" />
<<<<<<< HEAD
    <Compile Include="Clients\IRepositoryPagesClient.cs" />
    <Compile Include="Clients\RepositoryPagesClient.cs" />
    <Compile Include="Models\Response\Page.cs" />
    <Compile Include="Models\Response\PagesBuild.cs" />
=======
    <Compile Include="Models\Response\RepositoryStar.cs" />
    <Compile Include="Models\Response\UserStar.cs" />
>>>>>>> bf3a56b3
  </ItemGroup>
  <Import Project="$(MSBuildExtensionsPath)\Xamarin\iOS\Xamarin.MonoTouch.CSharp.targets" />
  <Import Project="$(MSBuildBinPath)\Microsoft.CSharp.targets" />
</Project><|MERGE_RESOLUTION|>--- conflicted
+++ resolved
@@ -417,15 +417,12 @@
     <Compile Include="Models\Request\BranchUpdate.cs" />
     <Compile Include="Models\Response\BranchProtection.cs" />
     <Compile Include="Helpers\AcceptHeaders.cs" />
-<<<<<<< HEAD
     <Compile Include="Clients\IRepositoryPagesClient.cs" />
     <Compile Include="Clients\RepositoryPagesClient.cs" />
     <Compile Include="Models\Response\Page.cs" />
     <Compile Include="Models\Response\PagesBuild.cs" />
-=======
     <Compile Include="Models\Response\RepositoryStar.cs" />
     <Compile Include="Models\Response\UserStar.cs" />
->>>>>>> bf3a56b3
   </ItemGroup>
   <Import Project="$(MSBuildExtensionsPath)\Xamarin\iOS\Xamarin.MonoTouch.CSharp.targets" />
   <Import Project="$(MSBuildBinPath)\Microsoft.CSharp.targets" />
