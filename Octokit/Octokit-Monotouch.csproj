--- conflicted
+++ resolved
@@ -206,13 +206,10 @@
     <Compile Include="Models\Request\Permission.cs" />
     <Compile Include="Models\Request\UpdateTeam.cs" />
     <Compile Include="Models\Response\Team.cs" />
-<<<<<<< HEAD
-=======
     <Compile Include="Models\Response\TeamItem.cs" />
     <Compile Include="Clients\IStarredClient.cs" />
     <Compile Include="Clients\StarredClient.cs" />
     <Compile Include="Models\Request\StarredRequest.cs" />
->>>>>>> 518c29e5
   </ItemGroup>
   <Import Project="$(MSBuildBinPath)\Microsoft.CSharp.targets" />
 </Project>