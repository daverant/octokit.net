--- conflicted
+++ resolved
@@ -42,11 +42,8 @@
     </Compile>
     <Compile Include="Clients\ActivitiesClient.cs" />
     <Compile Include="Clients\AssigneesClient.cs" />
-<<<<<<< HEAD
     <Compile Include="Clients\BlobsClient.cs" />
-=======
     <Compile Include="Clients\CommitsClient.cs" />
->>>>>>> e716a073
     <Compile Include="Clients\CommitStatusClient.cs" />
     <Compile Include="Clients\EventsClient.cs" />
     <Compile Include="Clients\GitDatabaseClient.cs" />
@@ -77,11 +74,8 @@
     <Compile Include="Helpers\ParameterAttribute.cs" />
     <Compile Include="Helpers\ReflectionExtensions.cs" />
     <Compile Include="Models\Request\MilestoneUpdate.cs" />
-<<<<<<< HEAD
     <Compile Include="Models\Request\NewBlob.cs" />
-=======
     <Compile Include="Models\Request\NewCommit.cs" />
->>>>>>> e716a073
     <Compile Include="Models\Request\NewCommitStatus.cs" />
     <Compile Include="Models\Request\NewMilestone.cs" />
     <Compile Include="Models\Request\NewTag.cs" />
