﻿<?xml version="1.0" encoding="utf-8"?>
<Project ToolsVersion="4.0" DefaultTargets="Build" xmlns="http://schemas.microsoft.com/developer/msbuild/2003">
  <Import Project="$(MSBuildExtensionsPath)\$(MSBuildToolsVersion)\Microsoft.Common.props" Condition="Exists('$(MSBuildExtensionsPath)\$(MSBuildToolsVersion)\Microsoft.Common.props')" />
  <PropertyGroup>
    <Configuration Condition=" '$(Configuration)' == '' ">Debug</Configuration>
    <Platform Condition=" '$(Platform)' == '' ">AnyCPU</Platform>
    <ProductVersion>8.0.30703</ProductVersion>
    <SchemaVersion>2.0</SchemaVersion>
    <ProjectGuid>{C8BC13B6-3FA3-4716-827D-E7706F976FE1}</ProjectGuid>
    <OutputType>Library</OutputType>
    <AppDesignerFolder>Properties</AppDesignerFolder>
    <RootNamespace>Octokit</RootNamespace>
    <AssemblyName>Octokit</AssemblyName>
    <TargetFrameworkVersion>v4.5</TargetFrameworkVersion>
    <FileAlignment>512</FileAlignment>
    <CodeAnalysisCulture>en-US</CodeAnalysisCulture>
    <ProjectTypeGuids>{BC8A1FFA-BEE3-4634-8014-F334798102B3};{FAE04EC0-301F-11D3-BF4B-00C04F79EFBC}</ProjectTypeGuids>
    <DefaultLanguage>en-US</DefaultLanguage>
  </PropertyGroup>
  <PropertyGroup Condition=" '$(Configuration)|$(Platform)' == 'Debug|AnyCPU' ">
    <DebugSymbols>true</DebugSymbols>
    <DebugType>full</DebugType>
    <Optimize>false</Optimize>
    <IntermediateOutputPath>obj\Debug\NetCore45</IntermediateOutputPath>
    <OutputPath>bin\Debug\NetCore45</OutputPath>
    <DefineConstants>TRACE;DEBUG;CODE_ANALYSIS;NETFX_CORE;CODE_ANALYSIS;SIMPLE_JSON_OBJARRAYINTERNAL;SIMPLE_JSON_INTERNAL;NET_45;SIMPLE_JSON_READONLY_COLLECTIONS</DefineConstants>
    <ErrorReport>prompt</ErrorReport>
    <WarningLevel>4</WarningLevel>
    <TreatWarningsAsErrors>true</TreatWarningsAsErrors>
    <RunCodeAnalysis>true</RunCodeAnalysis>
    <CodeAnalysisRuleSet>..\Octokit.ruleset</CodeAnalysisRuleSet>
  </PropertyGroup>
  <PropertyGroup Condition=" '$(Configuration)|$(Platform)' == 'Release|AnyCPU' ">
    <DebugType>pdbonly</DebugType>
    <Optimize>true</Optimize>
    <IntermediateOutputPath>obj\Release\NetCore45</IntermediateOutputPath>
    <OutputPath>bin\Release\NetCore45\</OutputPath>
    <DefineConstants>TRACE;NETFX_CORE;CODE_ANALYSIS;SIMPLE_JSON_OBJARRAYINTERNAL;SIMPLE_JSON_INTERNAL;NET_45;SIMPLE_JSON_READONLY_COLLECTIONS</DefineConstants>
    <ErrorReport>prompt</ErrorReport>
    <WarningLevel>4</WarningLevel>
    <RunCodeAnalysis>true</RunCodeAnalysis>
    <CodeAnalysisRuleSet>..\Octokit.ruleset</CodeAnalysisRuleSet>
  </PropertyGroup>
  <ItemGroup>
    <Compile Include="..\SolutionInfo.cs">
      <Link>Properties\SolutionInfo.cs</Link>
    </Compile>
    <Compile Include="Authentication\AnonymousAuthenticator.cs" />
    <Compile Include="Authentication\AuthenticationType.cs" />
    <Compile Include="Authentication\Authenticator.cs" />
    <Compile Include="Authentication\BasicAuthenticator.cs" />
    <Compile Include="Authentication\IAuthenticationHandler.cs" />
    <Compile Include="Authentication\TokenAuthenticator.cs" />
    <Compile Include="Clients\ActivitiesClient.cs" />
    <Compile Include="Clients\ApiClient.cs" />
    <Compile Include="Clients\ApiPagination.cs" />
    <Compile Include="Clients\AssigneesClient.cs" />
    <Compile Include="Clients\AuthorizationsClient.cs" />
    <Compile Include="Clients\BlobsClient.cs" />
    <Compile Include="Clients\CommitsClient.cs" />
    <Compile Include="Clients\CommitStatusClient.cs" />
    <Compile Include="Clients\EventsClient.cs" />
    <Compile Include="Clients\FeedsClient.cs" />
    <Compile Include="Clients\FollowersClient.cs" />
    <Compile Include="Clients\GistsClient.cs" />
    <Compile Include="Clients\GitDatabaseClient.cs" />
    <Compile Include="Clients\IActivitiesClient.cs" />
    <Compile Include="Clients\IAssigneesClient.cs" />
    <Compile Include="Clients\IAuthorizationsClient.cs" />
    <Compile Include="Clients\IBlobsClient.cs" />
    <Compile Include="Clients\ICommitsClient.cs" />
    <Compile Include="Clients\ICommitStatusClient.cs" />
    <Compile Include="Clients\IEventsClient.cs" />
    <Compile Include="Clients\IFeedsClient.cs" />
    <Compile Include="Clients\IFollowersClient.cs" />
    <Compile Include="Clients\IGistsClient.cs" />
    <Compile Include="Clients\IGitDatabaseClient.cs" />
    <Compile Include="Clients\IIssueCommentsClient.cs" />
    <Compile Include="Clients\IIssuesClient.cs" />
    <Compile Include="Clients\IIssuesEventsClient.cs" />
    <Compile Include="Clients\IIssuesLabelsClient.cs" />
    <Compile Include="Clients\IMilestonesClient.cs" />
    <Compile Include="Clients\IMiscellaneousClient.cs" />
    <Compile Include="Clients\INotificationsClient.cs" />
    <Compile Include="Clients\IOrganizationMembersClient.cs" />
    <Compile Include="Clients\IOrganizationsClient.cs" />
    <Compile Include="Clients\IReferencesClient.cs" />
    <Compile Include="Clients\IPullRequestsClient.cs" />
    <Compile Include="Clients\IReleasesClient.cs" />
    <Compile Include="Clients\IRepositoriesClient.cs" />
    <Compile Include="Clients\IRepositoryForksClient.cs" />
    <Compile Include="Clients\IRepositoryHooksClient.cs" />
    <Compile Include="Clients\ISshKeysClient.cs" />
    <Compile Include="Clients\IssueCommentsClient.cs" />
    <Compile Include="Clients\IssuesClient.cs" />
    <Compile Include="Clients\IssuesLabelsClient.cs" />
    <Compile Include="Clients\IStarredClient.cs" />
    <Compile Include="Clients\IStatisticsClient.cs" />
    <Compile Include="Clients\ITagsClient.cs" />
    <Compile Include="Clients\IssuesEventsClient.cs" />
    <Compile Include="Clients\ITreesClient.cs" />
    <Compile Include="Clients\ITeamsClient.cs" />
    <Compile Include="Clients\IUsersClient.cs" />
    <Compile Include="Clients\IWatchedClient.cs" />
    <Compile Include="Clients\MilestonesClient.cs" />
    <Compile Include="Clients\MiscellaneousClient.cs" />
    <Compile Include="Clients\NotificationsClient.cs" />
    <Compile Include="Clients\OrganizationMembersClient.cs" />
    <Compile Include="Clients\OrganizationsClient.cs" />
    <Compile Include="Clients\ReferencesClient.cs" />
    <Compile Include="Clients\PullRequestsClient.cs" />
    <Compile Include="Clients\ReleasesClient.cs" />
    <Compile Include="Clients\RepositoriesClient.cs" />
    <Compile Include="Clients\RepositoryForksClient.cs" />
    <Compile Include="Clients\RepositoryHooksClient.cs" />
    <Compile Include="Clients\SshKeysClient.cs" />
    <Compile Include="Clients\StarredClient.cs" />
    <Compile Include="Clients\StatisticsClient.cs" />
    <Compile Include="Clients\TagsClient.cs" />
    <Compile Include="Clients\TreesClient.cs" />
    <Compile Include="Clients\TeamsClient.cs" />
    <Compile Include="Clients\UsersClient.cs" />
    <Compile Include="Clients\WatchedClient.cs" />
    <Compile Include="Exceptions\ApiException.cs" />
    <Compile Include="Exceptions\ApiValidationException.cs" />
    <Compile Include="Exceptions\AuthorizationException.cs" />
    <Compile Include="Exceptions\NotFoundException.cs" />
    <Compile Include="Exceptions\TwoFactorChallengeFailedException.cs" />
    <Compile Include="Exceptions\TwoFactorRequiredException.cs" />
    <Compile Include="Helpers\ApiExtensions.cs" />
    <Compile Include="Helpers\ApiUrls.cs" />
    <Compile Include="Helpers\AuthorizationExtensions.cs" />
    <Compile Include="Exceptions\ForbiddenException.cs" />
    <Compile Include="Exceptions\LoginAttemptsExceededException.cs" />
    <Compile Include="Exceptions\RateLimitExceededException.cs" />
    <Compile Include="Helpers\CollectionExtensions.cs" />
    <Compile Include="Helpers\EnumExtensions.cs" />
    <Compile Include="Helpers\IApiPagination.cs" />
    <Compile Include="Helpers\IReadOnlyPagedCollection.cs" />
    <Compile Include="Helpers\ModelExtensions.cs" />
    <Compile Include="Helpers\ParameterAttribute.cs" />
    <Compile Include="Helpers\ReflectionExtensions.cs" />
    <Compile Include="Helpers\TwoFactorChallengeResult.cs" />
    <Compile Include="Helpers\UriExtensions.cs" />
    <Compile Include="Http\ApiConnection.cs" />
    <Compile Include="Http\ApiResponse.cs" />
    <Compile Include="Http\Credentials.cs" />
    <Compile Include="Http\CredentialsExtensions.cs" />
    <Compile Include="Http\HttpVerb.cs" />
    <Compile Include="Http\IApiConnection.cs" />
    <Compile Include="Http\ICredentialStore.cs" />
    <Compile Include="Http\IHttpClient.cs" />
    <Compile Include="Http\InMemoryCredentialStore.cs" />
    <Compile Include="Http\JsonHttpPipeline.cs" />
    <Compile Include="Http\RateLimit.cs" />
    <Compile Include="Http\ReadOnlyPagedCollection.cs" />
    <Compile Include="IGitHubClient.cs" />
    <Compile Include="Http\ApiInfoExtensions.cs" />
    <Compile Include="Http\ApiInfoParser.cs">
      <SubType>Code</SubType>
    </Compile>
    <Compile Include="Http\ApiInfo.cs" />
    <Compile Include="Http\IJsonSerializer.cs" />
    <Compile Include="Http\SimpleJsonSerializer.cs" />
    <Compile Include="Helpers\Ensure.cs" />
    <Compile Include="GitHubClient.cs" />
    <Compile Include="Http\Connection.cs">
      <SubType>Code</SubType>
    </Compile>
    <Compile Include="Http\HttpClientAdapter.cs" />
    <Compile Include="Http\IConnection.cs" />
    <Compile Include="Http\IRequest.cs" />
    <Compile Include="Http\IResponse.cs" />
    <Compile Include="Http\Request.cs" />
    <Compile Include="Models\Request\AuthorizationUpdate.cs" />
<<<<<<< HEAD
    <Compile Include="Models\Request\GistRequest.cs" />
    <Compile Include="Models\Request\GistUpdate.cs" />
=======
    <Compile Include="Models\Request\EditRepositoryHook.cs" />
>>>>>>> c597449f
    <Compile Include="Models\Request\IssueRequest.cs" />
    <Compile Include="Models\Request\IssueUpdate.cs" />
    <Compile Include="Models\Request\LabelUpdate.cs" />
    <Compile Include="Models\Request\MergePullRequest.cs" />
    <Compile Include="Models\Request\MilestoneRequest.cs" />
    <Compile Include="Models\Request\MilestoneUpdate.cs" />
    <Compile Include="Models\Request\NewAuthorization.cs" />
    <Compile Include="Models\Request\NewBlob.cs" />
    <Compile Include="Models\Request\NewCommit.cs" />
    <Compile Include="Models\Request\NewCommitStatus.cs" />
    <Compile Include="Models\Request\NewGist.cs" />
    <Compile Include="Models\Request\NewIssue.cs" />
    <Compile Include="Models\Request\NewLabel.cs" />
    <Compile Include="Models\Request\NewMilestone.cs" />
    <Compile Include="Models\Request\NewReference.cs" />
    <Compile Include="Models\Request\NewPullRequest.cs" />
    <Compile Include="Models\Request\NewRepository.cs" />
    <Compile Include="Models\Request\NewRepositoryFork.cs" />
    <Compile Include="Models\Request\NewRepositoryHook.cs" />
    <Compile Include="Models\Request\NewSubscription.cs" />
    <Compile Include="Models\Request\NewTag.cs" />
    <Compile Include="Models\Request\NewTree.cs" />
    <Compile Include="Models\Request\NewTreeItem.cs" />
    <Compile Include="Models\Request\NewTeam.cs" />
    <Compile Include="Models\Request\Permission.cs" />
    <Compile Include="Models\Request\ReferenceUpdate.cs" />
    <Compile Include="Models\Request\PullRequestRequest.cs" />
    <Compile Include="Models\Request\PullRequestUpdate.cs" />
    <Compile Include="Models\Request\ReleaseAssetUpdate.cs" />
    <Compile Include="Models\Request\ReleaseUpdate.cs" />
    <Compile Include="Models\Request\RepositoryIssueRequest.cs" />
    <Compile Include="Models\Request\RequestParameters.cs" />
    <Compile Include="Models\Request\SshKeyUpdate.cs" />
    <Compile Include="Models\Request\TestRepositoryHook.cs" />
    <Compile Include="Models\Request\StarredRequest.cs" />
    <Compile Include="Models\Request\UpdateTeam.cs" />
    <Compile Include="Models\Request\UserUpdate.cs" />
    <Compile Include="Models\Response\Account.cs" />
    <Compile Include="Models\Response\Activity.cs" />
    <Compile Include="Models\Response\ApiError.cs" />
    <Compile Include="Models\Response\ApiErrorDetail.cs" />
    <Compile Include="Models\Response\Application.cs" />
    <Compile Include="Models\Response\Author.cs" />
    <Compile Include="Models\Response\Authorization.cs" />
    <Compile Include="Models\Response\Blob.cs" />
    <Compile Include="Models\Response\Branch.cs" />
    <Compile Include="Models\Response\Commit.cs" />
    <Compile Include="Models\Response\CommitStatus.cs" />
    <Compile Include="Models\Response\Contributor.cs" />
    <Compile Include="Models\Response\EmailAddress.cs" />
    <Compile Include="Models\Response\Feed.cs" />
    <Compile Include="Models\Response\FeedLink.cs" />
    <Compile Include="Models\Response\Gist.cs" />
    <Compile Include="Models\Response\GistChangeStatus.cs" />
    <Compile Include="Models\Response\GistFile.cs" />
    <Compile Include="Models\Response\GistFork.cs" />
    <Compile Include="Models\Response\GistHistory.cs" />
    <Compile Include="Models\Response\GitReference.cs" />
    <Compile Include="Models\Response\GitTag.cs" />
    <Compile Include="Models\Response\EventInfo.cs" />
    <Compile Include="Models\Response\Issue.cs" />
    <Compile Include="Models\Response\IssueComment.cs" />
    <Compile Include="Models\Response\IssueEvent.cs" />
    <Compile Include="Models\Response\Label.cs" />
    <Compile Include="Models\Response\Milestone.cs" />
    <Compile Include="Models\Response\Notification.cs" />
    <Compile Include="Models\Response\NotificationInfo.cs" />
    <Compile Include="Models\Response\Organization.cs" />
    <Compile Include="Models\Response\Plan.cs" />
    <Compile Include="Models\Response\PullRequest.cs" />
    <Compile Include="Models\Response\PullRequestMerge.cs" />
    <Compile Include="Models\Response\Readme.cs" />
    <Compile Include="Models\Response\ReadmeResponse.cs" />
    <Compile Include="Models\Response\Reference.cs" />
    <Compile Include="Models\Response\Release.cs" />
    <Compile Include="Models\Response\ReleaseAsset.cs" />
    <Compile Include="Models\Response\ReleaseAssetUpload.cs" />
    <Compile Include="Models\Response\Repository.cs" />
<<<<<<< HEAD
    <Compile Include="Models\Response\SearchRepositoryResult.cs" />
=======
    <Compile Include="Models\Response\RepositoryHook.cs" />
    <Compile Include="Models\Response\RepositoryHookConfiguration.cs" />
>>>>>>> c597449f
    <Compile Include="Models\Response\Signature.cs" />
    <Compile Include="Models\Response\SshKey.cs" />
    <Compile Include="Models\Response\SshKeyInfo.cs" />
    <Compile Include="Models\Response\Subscription.cs" />
    <Compile Include="Models\Response\TagObject.cs" />
    <Compile Include="Models\Response\TreeItem.cs" />
    <Compile Include="Models\Response\TreeResponse.cs" />
    <Compile Include="Models\Response\Team.cs" />
    <Compile Include="Models\Response\User.cs" />
    <Compile Include="Models\Response\WeeklyCommitActivity.cs" />
    <Compile Include="Models\Response\WeeklyHash.cs" />
    <Compile Include="Properties\AssemblyInfo.cs" />
    <Compile Include="Helpers\StringExtensions.cs" />
    <Compile Include="SimpleJson.cs" />
    <Compile Include="Models\Response\SearchCode.cs" />
    <Compile Include="Clients\ISearchClient.cs" />
    <Compile Include="Clients\SearchClient.cs" />
    <Compile Include="Models\Response\BlobReference.cs" />
    <Compile Include="Clients\RepoCollaboratorsClient.cs" />
    <Compile Include="Clients\IRepoCollaboratorsClient.cs" />
    <Compile Include="Models\Request\SearchCodeRequest.cs" />
    <Compile Include="Models\Request\SearchIssuesRequest.cs" />
    <Compile Include="Models\Request\SearchRepositoriesRequest.cs" />
    <Compile Include="Models\Request\SearchUsersRequest.cs" />
    <Compile Include="Models\Request\SearchQualifierOperator.cs" />
    <Compile Include="Clients\GistCommentsClient.cs" />
    <Compile Include="Clients\IGistCommentsClient.cs" />
    <Compile Include="Models\Response\GistComment.cs" />
    <Compile Include="Models\Request\BodyWrapper.cs" />
    <Compile Include="Clients\DeploymentStatusClient.cs" />
    <Compile Include="Clients\DeploymentsClient.cs" />
    <Compile Include="Clients\IDeploymentsClient.cs" />
    <Compile Include="Models\Request\NewDeployment.cs" />
    <Compile Include="Clients\IDeploymentStatusClient.cs" />
    <Compile Include="Models\Request\NewDeploymentStatus.cs" />
    <Compile Include="Models\Response\DeploymentStatus.cs" />
    <Compile Include="Models\Response\Deployment.cs" />
    <Compile Include="Models\Request\BaseSearchRequest.cs" />
    <Compile Include="Models\Response\RepositoryTag.cs" />
    <Compile Include="Models\Request\RepositoryUpdate.cs" />
    <Compile Include="Models\Response\RepositoryLanguage.cs" />
    <Compile Include="Clients\IUserEmailsClient.cs" />
    <Compile Include="Clients\UserEmailsClient.cs" />
    <Compile Include="Models\Response\Emoji.cs" />
    <Compile Include="Models\Response\PunchCard.cs" />
    <Compile Include="Models\Response\PunchCardPoint.cs" />
    <Compile Include="Models\Response\Participation.cs" />
    <Compile Include="Models\Response\AdditionsAndDeletions.cs" />
    <Compile Include="Models\Response\CodeFrequency.cs" />
    <Compile Include="Models\Response\CommitActivity.cs" />
    <Compile Include="Helpers\UnixTimeStampExtensions.cs" />
    <Compile Include="Models\Response\PullRequestCommit.cs" />
    <Compile Include="Exceptions\RepositoryExistsException.cs" />
    <Compile Include="Helpers\ApiErrorExtensions.cs" />
    <Compile Include="Exceptions\PrivateRepositoryQuotaExceededException.cs" />
    <Compile Include="Http\ProductHeaderValue.cs" />
    <Compile Include="Clients\IRepositoryCommentsClient.cs" />
    <Compile Include="Clients\RepositoryCommentsClient.cs" />
    <Compile Include="Models\Request\NewCommitComment.cs" />
    <Compile Include="Models\Response\CommitComment.cs" />
    <Compile Include="Helpers\HttpClientExtensions.cs" />
    <Compile Include="Models\Response\SearchUsersResult.cs" />
    <Compile Include="Models\Response\SearchCodeResult.cs" />
    <Compile Include="Models\Response\SearchIssuesResult.cs" />
    <Compile Include="Models\Response\CompareResult.cs" />
    <Compile Include="Clients\IRepositoryCommitsClient.cs" />
    <Compile Include="Clients\RepositoryCommitsClient.cs" />
    <Compile Include="Models\Response\GitHubCommit.cs" />
    <Compile Include="Helpers\ConcurrentCache.cs" />
    <Compile Include="Clients\IOAuthClient.cs" />
    <Compile Include="Clients\OAuthClient.cs" />
    <Compile Include="Models\Request\OauthLoginRequest.cs" />
    <Compile Include="Models\Request\OauthTokenRequest.cs" />
    <Compile Include="Models\Response\OauthToken.cs" />
  </ItemGroup>
  <ItemGroup>
    <CodeAnalysisDictionary Include="..\CustomDictionary.xml">
      <Link>CustomDictionary.xml</Link>
    </CodeAnalysisDictionary>
  </ItemGroup>
  <ItemGroup />
  <PropertyGroup Condition=" '$(VisualStudioVersion)' == '' or '$(VisualStudioVersion)' &lt; '11.0' ">
    <VisualStudioVersion>11.0</VisualStudioVersion>
  </PropertyGroup>
  <Import Project="$(MSBuildExtensionsPath)\Microsoft\WindowsXaml\v$(VisualStudioVersion)\Microsoft.Windows.UI.Xaml.CSharp.targets" />
  <!-- To modify your build process, add your task inside one of the targets below and uncomment it. 
       Other similar extension points exist, see Microsoft.Common.targets.
  <Target Name="BeforeBuild">
  </Target>
  <Target Name="AfterBuild">
  </Target>
  -->
</Project><|MERGE_RESOLUTION|>--- conflicted
+++ resolved
@@ -173,12 +173,9 @@
     <Compile Include="Http\IResponse.cs" />
     <Compile Include="Http\Request.cs" />
     <Compile Include="Models\Request\AuthorizationUpdate.cs" />
-<<<<<<< HEAD
     <Compile Include="Models\Request\GistRequest.cs" />
     <Compile Include="Models\Request\GistUpdate.cs" />
-=======
     <Compile Include="Models\Request\EditRepositoryHook.cs" />
->>>>>>> c597449f
     <Compile Include="Models\Request\IssueRequest.cs" />
     <Compile Include="Models\Request\IssueUpdate.cs" />
     <Compile Include="Models\Request\LabelUpdate.cs" />
@@ -257,12 +254,9 @@
     <Compile Include="Models\Response\ReleaseAsset.cs" />
     <Compile Include="Models\Response\ReleaseAssetUpload.cs" />
     <Compile Include="Models\Response\Repository.cs" />
-<<<<<<< HEAD
     <Compile Include="Models\Response\SearchRepositoryResult.cs" />
-=======
     <Compile Include="Models\Response\RepositoryHook.cs" />
     <Compile Include="Models\Response\RepositoryHookConfiguration.cs" />
->>>>>>> c597449f
     <Compile Include="Models\Response\Signature.cs" />
     <Compile Include="Models\Response\SshKey.cs" />
     <Compile Include="Models\Response\SshKeyInfo.cs" />
