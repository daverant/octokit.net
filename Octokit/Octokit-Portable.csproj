﻿<?xml version="1.0" encoding="utf-8"?>
<Project ToolsVersion="12.0" DefaultTargets="Build" xmlns="http://schemas.microsoft.com/developer/msbuild/2003">
  <Import Project="$(MSBuildExtensionsPath)\$(MSBuildToolsVersion)\Microsoft.Common.props" Condition="Exists('$(MSBuildExtensionsPath)\$(MSBuildToolsVersion)\Microsoft.Common.props')" />
  <PropertyGroup>
    <MinimumVisualStudioVersion>11.0</MinimumVisualStudioVersion>
    <Configuration Condition=" '$(Configuration)' == '' ">Debug</Configuration>
    <Platform Condition=" '$(Platform)' == '' ">AnyCPU</Platform>
    <ProjectGuid>{DDB20481-E17D-4E0A-B2C0-FFFF78D4ED71}</ProjectGuid>
    <OutputType>Library</OutputType>
    <AppDesignerFolder>Properties</AppDesignerFolder>
    <RootNamespace>Octokit</RootNamespace>
    <AssemblyName>Octokit</AssemblyName>
    <TargetFrameworkVersion>v4.5</TargetFrameworkVersion>
    <TargetFrameworkProfile>Profile78</TargetFrameworkProfile>
    <FileAlignment>512</FileAlignment>
    <CodeAnalysisCulture>en-US</CodeAnalysisCulture>
    <ProjectTypeGuids>{786C830F-07A1-408B-BD7F-6EE04809D6DB};{FAE04EC0-301F-11D3-BF4B-00C04F79EFBC}</ProjectTypeGuids>
  </PropertyGroup>
  <PropertyGroup Condition=" '$(Configuration)|$(Platform)' == 'Debug|AnyCPU' ">
    <DebugSymbols>true</DebugSymbols>
    <DebugType>full</DebugType>
    <Optimize>false</Optimize>
    <OutputPath>bin\Debug\Portable\</OutputPath>
    <DefineConstants>TRACE;DEBUG;CODE_ANALYSIS;NETFX_CORE;CODE_ANALYSIS;SIMPLE_JSON_OBJARRAYINTERNAL;SIMPLE_JSON_INTERNAL;NET_45;PORTABLE;SIMPLE_JSON_READONLY_COLLECTIONS</DefineConstants>
    <ErrorReport>prompt</ErrorReport>
    <WarningLevel>4</WarningLevel>
    <CodeAnalysisRuleSet>..\Octokit.ruleset</CodeAnalysisRuleSet>
    <RunCodeAnalysis>true</RunCodeAnalysis>
  </PropertyGroup>
  <PropertyGroup Condition=" '$(Configuration)|$(Platform)' == 'Release|AnyCPU' ">
    <DebugType>pdbonly</DebugType>
    <Optimize>true</Optimize>
    <OutputPath>bin\Release\Portable\</OutputPath>
    <DefineConstants>TRACE;NETFX_CORE;CODE_ANALYSIS;SIMPLE_JSON_OBJARRAYINTERNAL;SIMPLE_JSON_INTERNAL;NET_45;PORTABLE;SIMPLE_JSON_READONLY_COLLECTIONS</DefineConstants>
    <ErrorReport>prompt</ErrorReport>
    <WarningLevel>4</WarningLevel>
    <RunCodeAnalysis>true</RunCodeAnalysis>
    <CodeAnalysisRuleSet>..\Octokit.ruleset</CodeAnalysisRuleSet>
  </PropertyGroup>
  <ItemGroup>
    <Compile Include="..\SolutionInfo.cs">
      <Link>Properties\SolutionInfo.cs</Link>
    </Compile>
    <Compile Include="Authentication\AnonymousAuthenticator.cs" />
    <Compile Include="Authentication\AuthenticationType.cs" />
    <Compile Include="Authentication\Authenticator.cs" />
    <Compile Include="Authentication\BasicAuthenticator.cs" />
    <Compile Include="Authentication\IAuthenticationHandler.cs" />
    <Compile Include="Authentication\TokenAuthenticator.cs" />
    <Compile Include="Clients\ActivitiesClient.cs" />
    <Compile Include="Clients\ApiClient.cs" />
    <Compile Include="Clients\ApiPagination.cs" />
    <Compile Include="Clients\AssigneesClient.cs" />
    <Compile Include="Clients\AuthorizationsClient.cs" />
    <Compile Include="Clients\BlobsClient.cs" />
    <Compile Include="Clients\CommitsClient.cs" />
    <Compile Include="Clients\CommitStatusClient.cs" />
    <Compile Include="Clients\EventsClient.cs" />
    <Compile Include="Clients\FeedsClient.cs" />
    <Compile Include="Clients\FollowersClient.cs" />
    <Compile Include="Clients\GistsClient.cs" />
    <Compile Include="Clients\GitDatabaseClient.cs" />
    <Compile Include="Clients\IActivitiesClient.cs" />
    <Compile Include="Clients\IAssigneesClient.cs" />
    <Compile Include="Clients\IAuthorizationsClient.cs" />
    <Compile Include="Clients\IBlobsClient.cs" />
    <Compile Include="Clients\ICommitsClient.cs" />
    <Compile Include="Clients\ICommitStatusClient.cs" />
    <Compile Include="Clients\IEventsClient.cs" />
    <Compile Include="Clients\IFeedsClient.cs" />
    <Compile Include="Clients\IFollowersClient.cs" />
    <Compile Include="Clients\IGistsClient.cs" />
    <Compile Include="Clients\IGitDatabaseClient.cs" />
    <Compile Include="Clients\IIssueCommentsClient.cs" />
    <Compile Include="Clients\IIssuesClient.cs" />
    <Compile Include="Clients\IIssuesEventsClient.cs" />
    <Compile Include="Clients\IIssuesLabelsClient.cs" />
    <Compile Include="Clients\IMilestonesClient.cs" />
    <Compile Include="Clients\IMiscellaneousClient.cs" />
    <Compile Include="Clients\INotificationsClient.cs" />
    <Compile Include="Clients\IOrganizationMembersClient.cs" />
    <Compile Include="Clients\IOrganizationsClient.cs" />
    <Compile Include="Clients\IReferencesClient.cs" />
    <Compile Include="Clients\IPullRequestsClient.cs" />
    <Compile Include="Clients\IReleasesClient.cs" />
    <Compile Include="Clients\IRepositoriesClient.cs" />
    <Compile Include="Clients\ISshKeysClient.cs" />
    <Compile Include="Clients\IssueCommentsClient.cs" />
    <Compile Include="Clients\IssuesClient.cs" />
    <Compile Include="Clients\IssuesLabelsClient.cs" />
    <Compile Include="Clients\IStarredClient.cs" />
    <Compile Include="Clients\IStatisticsClient.cs" />
    <Compile Include="Clients\ITagsClient.cs" />
    <Compile Include="Clients\IssuesEventsClient.cs" />
    <Compile Include="Clients\ITreesClient.cs" />
    <Compile Include="Clients\ITeamsClient.cs" />
    <Compile Include="Clients\IUsersClient.cs" />
    <Compile Include="Clients\IWatchedClient.cs" />
    <Compile Include="Clients\MilestonesClient.cs" />
    <Compile Include="Clients\MiscellaneousClient.cs" />
    <Compile Include="Clients\NotificationsClient.cs" />
    <Compile Include="Clients\OrganizationMembersClient.cs" />
    <Compile Include="Clients\OrganizationsClient.cs" />
    <Compile Include="Clients\ReferencesClient.cs" />
    <Compile Include="Clients\PullRequestsClient.cs" />
    <Compile Include="Clients\ReleasesClient.cs" />
    <Compile Include="Clients\RepositoriesClient.cs" />
    <Compile Include="Clients\SshKeysClient.cs" />
    <Compile Include="Clients\StarredClient.cs" />
    <Compile Include="Clients\StatisticsClient.cs" />
    <Compile Include="Clients\TagsClient.cs" />
    <Compile Include="Clients\TreesClient.cs" />
    <Compile Include="Clients\TeamsClient.cs" />
    <Compile Include="Clients\UsersClient.cs" />
    <Compile Include="Clients\WatchedClient.cs" />
    <Compile Include="Exceptions\ApiException.cs" />
    <Compile Include="Exceptions\ApiValidationException.cs" />
    <Compile Include="Exceptions\AuthorizationException.cs" />
    <Compile Include="Exceptions\NotFoundException.cs" />
    <Compile Include="Exceptions\TwoFactorChallengeFailedException.cs" />
    <Compile Include="Exceptions\TwoFactorRequiredException.cs" />
    <Compile Include="Helpers\ApiExtensions.cs" />
    <Compile Include="Helpers\ApiUrls.cs" />
    <Compile Include="Helpers\AuthorizationExtensions.cs" />
    <Compile Include="Exceptions\ForbiddenException.cs" />
    <Compile Include="Exceptions\LoginAttemptsExceededException.cs" />
    <Compile Include="Exceptions\RateLimitExceededException.cs" />
    <Compile Include="Helpers\CollectionExtensions.cs" />
    <Compile Include="Helpers\EnumExtensions.cs" />
    <Compile Include="Helpers\IApiPagination.cs" />
    <Compile Include="Helpers\IReadOnlyPagedCollection.cs" />
    <Compile Include="Helpers\ModelExtensions.cs" />
    <Compile Include="Helpers\ParameterAttribute.cs" />
    <Compile Include="Helpers\ReflectionExtensions.cs" />
    <Compile Include="Helpers\TwoFactorChallengeResult.cs" />
    <Compile Include="Helpers\UriExtensions.cs" />
    <Compile Include="Http\ApiConnection.cs" />
    <Compile Include="Http\ApiResponse.cs" />
    <Compile Include="Http\Credentials.cs" />
    <Compile Include="Http\CredentialsExtensions.cs" />
    <Compile Include="Http\HttpVerb.cs" />
    <Compile Include="Http\IApiConnection.cs" />
    <Compile Include="Http\ICredentialStore.cs" />
    <Compile Include="Http\IHttpClient.cs" />
    <Compile Include="Http\InMemoryCredentialStore.cs" />
    <Compile Include="Http\JsonHttpPipeline.cs" />
    <Compile Include="Http\RateLimit.cs" />
    <Compile Include="Http\ReadOnlyPagedCollection.cs" />
    <Compile Include="IGitHubClient.cs" />
    <Compile Include="Http\ApiInfoExtensions.cs" />
    <Compile Include="Http\ApiInfoParser.cs">
      <SubType>Code</SubType>
    </Compile>
    <Compile Include="Http\ApiInfo.cs" />
    <Compile Include="Http\IJsonSerializer.cs" />
    <Compile Include="Http\SimpleJsonSerializer.cs" />
    <Compile Include="Helpers\Ensure.cs" />
    <Compile Include="GitHubClient.cs" />
    <Compile Include="Http\Connection.cs">
      <SubType>Code</SubType>
    </Compile>
    <Compile Include="Http\HttpClientAdapter.cs" />
    <Compile Include="Http\IConnection.cs" />
    <Compile Include="Http\IRequest.cs" />
    <Compile Include="Http\IResponse.cs" />
    <Compile Include="Http\Request.cs" />
    <Compile Include="Models\Request\AuthorizationUpdate.cs" />
    <Compile Include="Models\Request\GistRequest.cs" />
    <Compile Include="Models\Request\GistUpdate.cs" />
    <Compile Include="Models\Request\IssueRequest.cs" />
    <Compile Include="Models\Request\IssueUpdate.cs" />
    <Compile Include="Models\Request\LabelUpdate.cs" />
    <Compile Include="Models\Request\MergePullRequest.cs" />
    <Compile Include="Models\Request\MilestoneRequest.cs" />
    <Compile Include="Models\Request\MilestoneUpdate.cs" />
    <Compile Include="Models\Request\NewAuthorization.cs" />
    <Compile Include="Models\Request\NewBlob.cs" />
    <Compile Include="Models\Request\NewCommit.cs" />
    <Compile Include="Models\Request\NewCommitStatus.cs" />
    <Compile Include="Models\Request\NewGist.cs" />
    <Compile Include="Models\Request\NewIssue.cs" />
    <Compile Include="Models\Request\NewLabel.cs" />
    <Compile Include="Models\Request\NewMilestone.cs" />
    <Compile Include="Models\Request\NewReference.cs" />
    <Compile Include="Models\Request\NewPullRequest.cs" />
    <Compile Include="Models\Request\NewRepository.cs" />
    <Compile Include="Models\Request\NewSubscription.cs" />
    <Compile Include="Models\Request\NewTag.cs" />
    <Compile Include="Models\Request\NewTree.cs" />
    <Compile Include="Models\Request\NewTreeItem.cs" />
    <Compile Include="Models\Request\NewTeam.cs" />
    <Compile Include="Models\Request\Permission.cs" />
    <Compile Include="Models\Request\ReferenceUpdate.cs" />
    <Compile Include="Models\Request\PullRequestRequest.cs" />
    <Compile Include="Models\Request\PullRequestUpdate.cs" />
    <Compile Include="Models\Request\ReleaseAssetUpdate.cs" />
    <Compile Include="Models\Request\ReleaseUpdate.cs" />
    <Compile Include="Models\Request\RepositoryIssueRequest.cs" />
    <Compile Include="Models\Request\RequestParameters.cs" />
    <Compile Include="Models\Request\SshKeyUpdate.cs" />
    <Compile Include="Models\Request\StarredRequest.cs" />
    <Compile Include="Models\Request\UpdateTeam.cs" />
    <Compile Include="Models\Request\UserUpdate.cs" />
    <Compile Include="Models\Response\Account.cs" />
    <Compile Include="Models\Response\Activity.cs" />
    <Compile Include="Models\Response\ApiError.cs" />
    <Compile Include="Models\Response\ApiErrorDetail.cs" />
    <Compile Include="Models\Response\Application.cs" />
    <Compile Include="Models\Response\Author.cs" />
    <Compile Include="Models\Response\Authorization.cs" />
    <Compile Include="Models\Response\Blob.cs" />
    <Compile Include="Models\Response\Branch.cs" />
    <Compile Include="Models\Response\Commit.cs" />
    <Compile Include="Models\Response\CommitStatus.cs" />
    <Compile Include="Models\Response\Contributor.cs" />
    <Compile Include="Models\Response\EmailAddress.cs" />
    <Compile Include="Models\Response\Feed.cs" />
    <Compile Include="Models\Response\FeedLink.cs" />
    <Compile Include="Models\Response\Gist.cs" />
    <Compile Include="Models\Response\GistChangeStatus.cs" />
    <Compile Include="Models\Response\GistFile.cs" />
    <Compile Include="Models\Response\GistFork.cs" />
    <Compile Include="Models\Response\GistHistory.cs" />
    <Compile Include="Models\Response\GitReference.cs" />
    <Compile Include="Models\Response\GitTag.cs" />
    <Compile Include="Models\Response\EventInfo.cs" />
    <Compile Include="Models\Response\Issue.cs" />
    <Compile Include="Models\Response\IssueComment.cs" />
    <Compile Include="Models\Response\IssueEvent.cs" />
    <Compile Include="Models\Response\Label.cs" />
    <Compile Include="Models\Response\Milestone.cs" />
    <Compile Include="Models\Response\Notification.cs" />
    <Compile Include="Models\Response\NotificationInfo.cs" />
    <Compile Include="Models\Response\Organization.cs" />
    <Compile Include="Models\Response\Plan.cs" />
    <Compile Include="Models\Response\PullRequest.cs" />
    <Compile Include="Models\Response\PullRequestMerge.cs" />
    <Compile Include="Models\Response\Readme.cs" />
    <Compile Include="Models\Response\ReadmeResponse.cs" />
    <Compile Include="Models\Response\Reference.cs" />
    <Compile Include="Models\Response\Release.cs" />
    <Compile Include="Models\Response\ReleaseAsset.cs" />
    <Compile Include="Models\Response\ReleaseAssetUpload.cs" />
    <Compile Include="Models\Response\Repository.cs" />
    <Compile Include="Models\Response\SearchRepositoryResult.cs" />
    <Compile Include="Models\Response\Signature.cs" />
    <Compile Include="Models\Response\SshKey.cs" />
    <Compile Include="Models\Response\SshKeyInfo.cs" />
    <Compile Include="Models\Response\Subscription.cs" />
    <Compile Include="Models\Response\TagObject.cs" />
    <Compile Include="Models\Response\TreeItem.cs" />
    <Compile Include="Models\Response\TreeResponse.cs" />
    <Compile Include="Models\Response\Team.cs" />
    <Compile Include="Models\Response\User.cs" />
    <Compile Include="Models\Response\WeeklyCommitActivity.cs" />
    <Compile Include="Models\Response\WeeklyHash.cs" />
    <Compile Include="Properties\AssemblyInfo.cs" />
    <Compile Include="Helpers\StringExtensions.cs" />
    <Compile Include="SimpleJson.cs" />
    <Compile Include="Models\Response\SearchCode.cs" />
    <Compile Include="Clients\ISearchClient.cs" />
    <Compile Include="Clients\SearchClient.cs" />
    <Compile Include="Models\Response\BlobReference.cs" />
    <Compile Include="Clients\RepoCollaboratorsClient.cs" />
    <Compile Include="Clients\IRepoCollaboratorsClient.cs" />
    <Compile Include="Models\Request\SearchCodeRequest.cs" />
    <Compile Include="Models\Request\SearchIssuesRequest.cs" />
    <Compile Include="Models\Request\SearchRepositoriesRequest.cs" />
    <Compile Include="Models\Request\SearchUsersRequest.cs" />
    <Compile Include="Models\Request\SearchQualifierOperator.cs" />
    <Compile Include="Clients\GistCommentsClient.cs" />
    <Compile Include="Clients\IGistCommentsClient.cs" />
    <Compile Include="Models\Response\GistComment.cs" />
    <Compile Include="Models\Request\BodyWrapper.cs" />
    <Compile Include="Clients\DeploymentStatusClient.cs" />
    <Compile Include="Clients\DeploymentsClient.cs" />
    <Compile Include="Clients\IDeploymentsClient.cs" />
    <Compile Include="Models\Request\NewDeployment.cs" />
    <Compile Include="Clients\IDeploymentStatusClient.cs" />
    <Compile Include="Models\Request\NewDeploymentStatus.cs" />
    <Compile Include="Models\Response\DeploymentStatus.cs" />
    <Compile Include="Models\Response\Deployment.cs" />
    <Compile Include="Models\Request\BaseSearchRequest.cs" />
    <Compile Include="Models\Response\RepositoryTag.cs" />
    <Compile Include="Models\Request\RepositoryUpdate.cs" />
    <Compile Include="Models\Response\RepositoryLanguage.cs" />
    <Compile Include="Clients\IUserEmailsClient.cs" />
    <Compile Include="Clients\UserEmailsClient.cs" />
    <Compile Include="Models\Response\Emoji.cs" />
    <Compile Include="Models\Response\PunchCard.cs" />
    <Compile Include="Models\Response\PunchCardPoint.cs" />
    <Compile Include="Models\Response\Participation.cs" />
    <Compile Include="Models\Response\AdditionsAndDeletions.cs" />
    <Compile Include="Models\Response\CodeFrequency.cs" />
    <Compile Include="Models\Response\CommitActivity.cs" />
    <Compile Include="Helpers\UnixTimeStampExtensions.cs" />
    <Compile Include="Models\Response\PullRequestCommit.cs" />
    <Compile Include="Exceptions\RepositoryExistsException.cs" />
    <Compile Include="Helpers\ApiErrorExtensions.cs" />
    <Compile Include="Exceptions\PrivateRepositoryQuotaExceededException.cs" />
    <Compile Include="Http\ProductHeaderValue.cs" />
    <Compile Include="Clients\IRepositoryCommentsClient.cs" />
    <Compile Include="Clients\RepositoryCommentsClient.cs" />
    <Compile Include="Models\Request\NewCommitComment.cs" />
    <Compile Include="Models\Response\CommitComment.cs" />
    <Compile Include="Helpers\HttpClientExtensions.cs" />
    <Compile Include="Models\Response\SearchUsersResult.cs" />
    <Compile Include="Models\Response\SearchCodeResult.cs" />
    <Compile Include="Models\Response\SearchIssuesResult.cs" />
    <Compile Include="Helpers\ConcurrentCache.cs" />
    <Compile Include="Clients\IRepositoryCommitsClient.cs" />
    <Compile Include="Clients\RepositoryCommitsClient.cs" />
    <Compile Include="Models\Response\CompareResult.cs" />
    <Compile Include="Models\Response\GitHubCommit.cs" />
    <Compile Include="Clients\IOAuthClient.cs" />
    <Compile Include="Clients\OAuthClient.cs" />
    <Compile Include="Models\Request\OauthLoginRequest.cs" />
    <Compile Include="Models\Request\OauthTokenRequest.cs" />
    <Compile Include="Models\Response\OauthToken.cs" />
<<<<<<< HEAD
    <Compile Include="Clients\IPullRequestReviewCommentsClient.cs" />
    <Compile Include="Clients\PullRequestReviewCommentsClient.cs" />
    <Compile Include="Models\Request\PullRequestReviewCommentCreate.cs" />
    <Compile Include="Models\Request\PullRequestReviewCommentEdit.cs" />
    <Compile Include="Models\Request\PullRequestReviewCommentReplyCreate.cs" />
    <Compile Include="Models\Request\PullRequestReviewCommentRequest.cs" />
    <Compile Include="Models\Response\PullRequestReviewComment.cs" />
=======
    <Compile Include="Clients\IRepositoryDeployKeysClient.cs" />
    <Compile Include="Clients\RepositoryDeployKeysClient.cs" />
    <Compile Include="Models\Request\NewDeployKey.cs" />
    <Compile Include="Models\Response\DeployKey.cs" />
    <Compile Include="Clients\IUserKeysClient.cs" />
    <Compile Include="Clients\UserKeysClient.cs" />
    <Compile Include="Models\Request\PublicKey.cs" />
    <Compile Include="Helpers\ApiUrls.Keys.cs" />
    <Compile Include="Helpers\SerializeNullAttribute.cs" />
>>>>>>> 36261e80
  </ItemGroup>
  <ItemGroup>
    <CodeAnalysisDictionary Include="..\CustomDictionary.xml">
      <Link>CustomDictionary.xml</Link>
    </CodeAnalysisDictionary>
  </ItemGroup>
  <ItemGroup>
    <Reference Include="System.Net.Http">
      <HintPath>..\packages\Microsoft.Net.Http.2.2.18\lib\portable-net40+sl4+win8+wp71\System.Net.Http.dll</HintPath>
    </Reference>
    <Reference Include="System.Net.Http.Extensions">
      <HintPath>..\packages\Microsoft.Net.Http.2.2.18\lib\portable-net40+sl4+win8+wp71\System.Net.Http.Extensions.dll</HintPath>
    </Reference>
    <Reference Include="System.Net.Http.Primitives">
      <HintPath>..\packages\Microsoft.Net.Http.2.2.18\lib\portable-net40+sl4+win8+wp71\System.Net.Http.Primitives.dll</HintPath>
    </Reference>
  </ItemGroup>
  <Import Project="$(MSBuildExtensionsPath32)\Microsoft\Portable\$(TargetFrameworkVersion)\Microsoft.Portable.CSharp.targets" />
  <Import Project="..\packages\Microsoft.Bcl.Build.1.0.13\tools\Microsoft.Bcl.Build.targets" Condition="Exists('..\packages\Microsoft.Bcl.Build.1.0.13\tools\Microsoft.Bcl.Build.targets')" />
  <Target Name="EnsureBclBuildImported" BeforeTargets="BeforeBuild" Condition="'$(BclBuildImported)' == ''">
    <Error Condition="!Exists('..\packages\Microsoft.Bcl.Build.1.0.13\tools\Microsoft.Bcl.Build.targets')" Text="This project references NuGet package(s) that are missing on this computer. Enable NuGet Package Restore to download them.  For more information, see http://go.microsoft.com/fwlink/?LinkID=317567." HelpKeyword="BCLBUILD2001" />
    <Error Condition="Exists('..\packages\Microsoft.Bcl.Build.1.0.13\tools\Microsoft.Bcl.Build.targets')" Text="The build restored NuGet packages. Build the project again to include these packages in the build. For more information, see http://go.microsoft.com/fwlink/?LinkID=317568." HelpKeyword="BCLBUILD2002" />
  </Target>
  <!-- To modify your build process, add your task inside one of the targets below and uncomment it. 
       Other similar extension points exist, see Microsoft.Common.targets.
  <Target Name="BeforeBuild">
  </Target>
  <Target Name="AfterBuild">
  </Target>
  -->
</Project><|MERGE_RESOLUTION|>--- conflicted
+++ resolved
@@ -317,7 +317,6 @@
     <Compile Include="Models\Request\OauthLoginRequest.cs" />
     <Compile Include="Models\Request\OauthTokenRequest.cs" />
     <Compile Include="Models\Response\OauthToken.cs" />
-<<<<<<< HEAD
     <Compile Include="Clients\IPullRequestReviewCommentsClient.cs" />
     <Compile Include="Clients\PullRequestReviewCommentsClient.cs" />
     <Compile Include="Models\Request\PullRequestReviewCommentCreate.cs" />
@@ -325,7 +324,6 @@
     <Compile Include="Models\Request\PullRequestReviewCommentReplyCreate.cs" />
     <Compile Include="Models\Request\PullRequestReviewCommentRequest.cs" />
     <Compile Include="Models\Response\PullRequestReviewComment.cs" />
-=======
     <Compile Include="Clients\IRepositoryDeployKeysClient.cs" />
     <Compile Include="Clients\RepositoryDeployKeysClient.cs" />
     <Compile Include="Models\Request\NewDeployKey.cs" />
@@ -335,7 +333,6 @@
     <Compile Include="Models\Request\PublicKey.cs" />
     <Compile Include="Helpers\ApiUrls.Keys.cs" />
     <Compile Include="Helpers\SerializeNullAttribute.cs" />
->>>>>>> 36261e80
   </ItemGroup>
   <ItemGroup>
     <CodeAnalysisDictionary Include="..\CustomDictionary.xml">
