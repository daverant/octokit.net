﻿using System.Reactive.Linq;
using System.Threading.Tasks;
using Octokit.Reactive;
using Xunit;

namespace Octokit.Tests.Integration
{
    public class ObservableUserEmailsClientTests
    {
<<<<<<< HEAD
        private readonly ObservableUserEmailsClient _emailClient
            = new ObservableUserEmailsClient(Helper.GetAuthenticatedClient());

        [IntegrationTest]
        public async Task CanGetEmail()
        {
            var client = new ObservableUserEmailsClient(Helper.GetAuthenticatedClient());
=======
        readonly ObservableUserEmailsClient _emailClient;

        public ObservableUserEmailsClientTests()
        {
            var github = Helper.GetAuthenticatedClient();

            _emailClient = new ObservableUserEmailsClient(github);
        }
>>>>>>> f354d1bf

        [IntegrationTest]
        public async Task CanGetEmail()
        {
            var email = await _emailClient.GetAll();
            Assert.NotNull(email);
        }

        [IntegrationTest]
        public async Task CanGetEmailWithApiOptions()
        {
            var email = await _emailClient.GetAll(ApiOptions.None);
            Assert.NotNull(email);
        }

        [IntegrationTest]
        public async Task ReturnsCorrectCountOfEmailsWithoutStart()
        {
            var options = new ApiOptions
            {
                PageSize = 5,
                PageCount = 1
            };

            var emails = await _emailClient.GetAll(options).ToList();
<<<<<<< HEAD

            Assert.Equal(1, emails.Count);
        }

        [IntegrationTest]
        public async Task ReturnsCorrectCountOfEmailsWithStart()
        {
            var options = new ApiOptions
            {
                PageSize = 5,
                PageCount = 1,
                StartPage = 2
            };

            var emails = await _emailClient.GetAll(options).ToList();

            Assert.Equal(0, emails.Count);
        }

        //[IntegrationTest]
        //public async Task ReturnsDistinctResultsBasedOnStartPage()
        //{
        //    var startOptions = new ApiOptions
        //    {
        //        PageSize = 5,
        //        PageCount = 1
        //    };

        //    var firstPage = await _emailClient.GetAll(startOptions);

        //    var skipStartOptions = new ApiOptions
        //    {
        //        PageSize = 5,
        //        PageCount = 1,
        //        StartPage = 2
        //    };

        //    var secondPage = await _emailClient.GetAll(skipStartOptions);

        //    Assert.Equal(firstPage[0].Email, secondPage[0].Email);
        //}
=======
            Assert.NotEmpty(emails);
        }
>>>>>>> f354d1bf
    }
}<|MERGE_RESOLUTION|>--- conflicted
+++ resolved
@@ -7,15 +7,6 @@
 {
     public class ObservableUserEmailsClientTests
     {
-<<<<<<< HEAD
-        private readonly ObservableUserEmailsClient _emailClient
-            = new ObservableUserEmailsClient(Helper.GetAuthenticatedClient());
-
-        [IntegrationTest]
-        public async Task CanGetEmail()
-        {
-            var client = new ObservableUserEmailsClient(Helper.GetAuthenticatedClient());
-=======
         readonly ObservableUserEmailsClient _emailClient;
 
         public ObservableUserEmailsClientTests()
@@ -24,7 +15,6 @@
 
             _emailClient = new ObservableUserEmailsClient(github);
         }
->>>>>>> f354d1bf
 
         [IntegrationTest]
         public async Task CanGetEmail()
@@ -50,51 +40,7 @@
             };
 
             var emails = await _emailClient.GetAll(options).ToList();
-<<<<<<< HEAD
-
-            Assert.Equal(1, emails.Count);
-        }
-
-        [IntegrationTest]
-        public async Task ReturnsCorrectCountOfEmailsWithStart()
-        {
-            var options = new ApiOptions
-            {
-                PageSize = 5,
-                PageCount = 1,
-                StartPage = 2
-            };
-
-            var emails = await _emailClient.GetAll(options).ToList();
-
-            Assert.Equal(0, emails.Count);
-        }
-
-        //[IntegrationTest]
-        //public async Task ReturnsDistinctResultsBasedOnStartPage()
-        //{
-        //    var startOptions = new ApiOptions
-        //    {
-        //        PageSize = 5,
-        //        PageCount = 1
-        //    };
-
-        //    var firstPage = await _emailClient.GetAll(startOptions);
-
-        //    var skipStartOptions = new ApiOptions
-        //    {
-        //        PageSize = 5,
-        //        PageCount = 1,
-        //        StartPage = 2
-        //    };
-
-        //    var secondPage = await _emailClient.GetAll(skipStartOptions);
-
-        //    Assert.Equal(firstPage[0].Email, secondPage[0].Email);
-        //}
-=======
             Assert.NotEmpty(emails);
         }
->>>>>>> f354d1bf
     }
 }