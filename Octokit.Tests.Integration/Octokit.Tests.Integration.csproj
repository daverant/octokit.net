﻿<?xml version="1.0" encoding="utf-8"?>
<Project ToolsVersion="4.0" DefaultTargets="Build" xmlns="http://schemas.microsoft.com/developer/msbuild/2003">
  <Import Project="$(MSBuildExtensionsPath)\$(MSBuildToolsVersion)\Microsoft.Common.props" Condition="Exists('$(MSBuildExtensionsPath)\$(MSBuildToolsVersion)\Microsoft.Common.props')" />
  <PropertyGroup>
    <Configuration Condition=" '$(Configuration)' == '' ">Debug</Configuration>
    <Platform Condition=" '$(Platform)' == '' ">AnyCPU</Platform>
    <ProjectGuid>{01687D54-1D87-4562-A721-C57F1C94052C}</ProjectGuid>
    <OutputType>Library</OutputType>
    <AppDesignerFolder>Properties</AppDesignerFolder>
    <RootNamespace>Octokit.Tests.Integration</RootNamespace>
    <AssemblyName>Octokit.Tests.Integration</AssemblyName>
    <TargetFrameworkVersion>v4.5</TargetFrameworkVersion>
    <FileAlignment>512</FileAlignment>
  </PropertyGroup>
  <PropertyGroup Condition=" '$(Configuration)|$(Platform)' == 'Debug|AnyCPU' ">
    <DebugSymbols>true</DebugSymbols>
    <DebugType>full</DebugType>
    <Optimize>false</Optimize>
    <OutputPath>bin\Debug\</OutputPath>
    <DefineConstants>DEBUG;TRACE</DefineConstants>
    <ErrorReport>prompt</ErrorReport>
    <WarningLevel>4</WarningLevel>
    <NoWarn>4014, 1998</NoWarn>
  </PropertyGroup>
  <PropertyGroup Condition=" '$(Configuration)|$(Platform)' == 'Release|AnyCPU' ">
    <DebugType>pdbonly</DebugType>
    <Optimize>true</Optimize>
    <OutputPath>bin\Release\Net45\</OutputPath>
    <DefineConstants>TRACE</DefineConstants>
    <ErrorReport>prompt</ErrorReport>
    <WarningLevel>4</WarningLevel>
    <NoWarn>4014, 1998</NoWarn>
  </PropertyGroup>
  <ItemGroup>
    <Reference Include="System" />
    <Reference Include="System.Core" />
    <Reference Include="System.Net.Http" />
    <Reference Include="System.Reactive.Core">
      <HintPath>..\packages\Rx-Core.2.1.30214.0\lib\Net45\System.Reactive.Core.dll</HintPath>
    </Reference>
    <Reference Include="System.Reactive.Interfaces">
      <HintPath>..\packages\Rx-Interfaces.2.1.30214.0\lib\Net45\System.Reactive.Interfaces.dll</HintPath>
    </Reference>
    <Reference Include="System.Reactive.Linq">
      <HintPath>..\packages\Rx-Linq.2.1.30214.0\lib\Net45\System.Reactive.Linq.dll</HintPath>
    </Reference>
    <Reference Include="System.Xml.Linq" />
    <Reference Include="Microsoft.CSharp" />
    <Reference Include="System.Xml" />
    <Reference Include="xunit, Version=1.9.2.1705, Culture=neutral, PublicKeyToken=8d05b1bb7a6fdb6c, processorArchitecture=MSIL">
      <SpecificVersion>False</SpecificVersion>
      <HintPath>..\packages\xunit.1.9.2\lib\net20\xunit.dll</HintPath>
    </Reference>
    <Reference Include="xunit.extensions, Version=1.9.2.1705, Culture=neutral, PublicKeyToken=8d05b1bb7a6fdb6c, processorArchitecture=MSIL">
      <SpecificVersion>False</SpecificVersion>
      <HintPath>..\packages\xunit.extensions.1.9.2\lib\net20\xunit.extensions.dll</HintPath>
    </Reference>
  </ItemGroup>
  <ItemGroup>
    <Compile Include="Clients\AssigneesClientTests.cs" />
    <Compile Include="Clients\BlobClientTests.cs" />
    <Compile Include="Clients\BranchesClientTests.cs" />
    <Compile Include="Clients\CommitsClientTests.cs" />
    <Compile Include="Clients\CommitStatusClientTests.cs" />
    <Compile Include="Clients\EventsClientTests.cs" />
    <Compile Include="Clients\IssuesLabelsClientTests.cs" />
    <Compile Include="Clients\GistsClientTests.cs" />
    <Compile Include="Clients\IssuesEventsClientTests.cs" />
    <Compile Include="Clients\MilestonesClientTests.cs" />
    <Compile Include="Clients\ReferencesClientTests.cs" />
    <Compile Include="Clients\TreeClientTests.cs" />
<<<<<<< HEAD
    <Compile Include="Clients\UserEmailsClientTests.cs" />
=======
    <Compile Include="Clients\FollowersClientTests.cs" />
>>>>>>> 63109405
    <Compile Include="IntegrationTestAttribute.cs" />
    <Compile Include="Clients\IssuesClientTests.cs" />
    <Compile Include="Clients\MiscellaneousClientTests.cs" />
    <Compile Include="Reactive\ObservableIssuesClientTests.cs" />
    <Compile Include="Reactive\ObservableMilestonesClientTests.cs" />
    <Compile Include="Reactive\ObservableRepositoriesClientTests.cs" />
    <Compile Include="Clients\ReleasesClientTests.cs" />
    <Compile Include="Clients\RepositoriesClientTests.cs" />
    <Compile Include="Properties\AssemblyInfo.cs" />
    <Compile Include="Helper.cs" />
    <Compile Include="Clients\UsersClientTests.cs" />
  </ItemGroup>
  <ItemGroup>
    <ProjectReference Include="..\Octokit.Reactive\Octokit.Reactive.csproj">
      <Project>{674b69b8-0780-4d54-ae2b-c15821fa51cb}</Project>
      <Name>Octokit.Reactive</Name>
    </ProjectReference>
    <ProjectReference Include="..\Octokit.Tests\Octokit.Tests.csproj">
      <Project>{149448d4-c2f2-4df9-86bd-03e3272f093b}</Project>
      <Name>Octokit.Tests</Name>
    </ProjectReference>
    <ProjectReference Include="..\Octokit\Octokit.csproj">
      <Project>{08dd4305-7787-4823-a53f-4d0f725a07f3}</Project>
      <Name>Octokit</Name>
    </ProjectReference>
  </ItemGroup>
  <ItemGroup>
    <None Include="packages.config">
      <SubType>Designer</SubType>
    </None>
  </ItemGroup>
  <ItemGroup>
    <Service Include="{82A7F48D-3B50-4B1E-B82E-3ADA8210C358}" />
  </ItemGroup>
  <Import Project="$(MSBuildToolsPath)\Microsoft.CSharp.targets" />
  <!-- To modify your build process, add your task inside one of the targets below and uncomment it. 
       Other similar extension points exist, see Microsoft.Common.targets.
  <Target Name="BeforeBuild">
  </Target>
  <Target Name="AfterBuild">
  </Target>
  -->
</Project><|MERGE_RESOLUTION|>--- conflicted
+++ resolved
@@ -69,11 +69,8 @@
     <Compile Include="Clients\MilestonesClientTests.cs" />
     <Compile Include="Clients\ReferencesClientTests.cs" />
     <Compile Include="Clients\TreeClientTests.cs" />
-<<<<<<< HEAD
     <Compile Include="Clients\UserEmailsClientTests.cs" />
-=======
     <Compile Include="Clients\FollowersClientTests.cs" />
->>>>>>> 63109405
     <Compile Include="IntegrationTestAttribute.cs" />
     <Compile Include="Clients\IssuesClientTests.cs" />
     <Compile Include="Clients\MiscellaneousClientTests.cs" />
