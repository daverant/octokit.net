﻿using System;
using System.Linq;
using System.Net;
using System.Threading.Tasks;
using Octokit;
using Octokit.Tests.Integration;
using Octokit.Tests.Integration.Helpers;
using Xunit;

public class TeamsClientTests
{
    public class TheCreateMethod
    {
        [OrganizationTest]
        public async Task FailsWhenNotAuthenticated()
        {
            var github = Helper.GetAnonymousClient();
            var newTeam = new NewTeam("Test");

            var e = await Assert.ThrowsAsync<AuthorizationException>(() => github.Organization.Team.Create(Helper.Organization, newTeam));

            Assert.Equal(HttpStatusCode.Unauthorized, e.StatusCode);
        }

        [OrganizationTest(Skip = "see https://github.com/octokit/octokit.net/issues/533 for the resolution to this failing test")]
        public async Task FailsWhenAuthenticatedWithBadCredentials()
        {
            var github = Helper.GetBadCredentialsClient();

            var newTeam = new NewTeam("Test");

            var e = await Assert.ThrowsAsync<AuthorizationException>(() => github.Organization.Team.Create(Helper.Organization, newTeam));
            Assert.Equal(HttpStatusCode.Unauthorized, e.StatusCode);
        }

        [OrganizationTest]
        public async Task SucceedsWhenAuthenticated()
        {
            var github = Helper.GetAuthenticatedClient();

            var newTeam = new NewTeam(Guid.NewGuid().ToString());

            var team = await github.Organization.Team.Create(Helper.Organization, newTeam);

            Assert.Equal(newTeam.Name, team.Name);
        }
    }

    public class TheGetAllForCurrentMethod
    {
        [IntegrationTest]
        public async Task GetsAllForCurrentWhenAuthenticated()
        {
            var github = Helper.GetAuthenticatedClient();
            var teams = await github.Organization.Team.GetAllForCurrent();
            Assert.NotEmpty(teams);
        }
    }

    public class TheGetMembershipMethod
    {
        readonly Team team;

        public TheGetMembershipMethod()
        {
            var github = Helper.GetAuthenticatedClient();

            team = github.Organization.Team.GetAll(Helper.Organization).Result.First();
        }

        [OrganizationTest]
        public async Task FailsWhenAuthenticatedWithBadCredentials()
        {
            var github = Helper.GetBadCredentialsClient();

            var e = await Assert.ThrowsAsync<AuthorizationException>(
                () => github.Organization.Team.GetMembership(team.Id, Helper.UserName));
            Assert.Equal(HttpStatusCode.Unauthorized, e.StatusCode);
        }

        [OrganizationTest]
        public async Task GetsIsMemberWhenAuthenticated()
        {
            var github = Helper.GetAuthenticatedClient();

            var membership = await github.Organization.Team.GetMembership(team.Id, Helper.UserName);

            Assert.Equal(TeamMembership.Active, membership);
        }

        [OrganizationTest]
        public async Task GetsIsMemberFalseForNonMemberWhenAuthenticated()
        {
            var github = Helper.GetAuthenticatedClient();

            var membership = await github.Organization.Team.GetMembership(team.Id, "foo");

            Assert.Equal(TeamMembership.NotFound, membership);
        }
    }

    public class TheGetAllMembersMethod
    {
        readonly Team team;

        public TheGetAllMembersMethod()
        {
            var github = Helper.GetAuthenticatedClient();

            team = github.Organization.Team.GetAll(Helper.Organization).Result.First();
        }

        [OrganizationTest]
        public async Task GetsAllMembersWhenAuthenticated()
        {
            var github = Helper.GetAuthenticatedClient();

            var members = await github.Organization.Team.GetAllMembers(team.Id);

            Assert.Contains(Helper.UserName, members.Select(u => u.Login));
        }
    }

<<<<<<< HEAD
    public class TheGetAllRepositoriesMethod
    {
        readonly Team _team;

        public TheGetAllRepositoriesMethod()
        {
            var github = Helper.GetAuthenticatedClient();

            _team = github.Organization.Team.GetAll(Helper.Organization).Result.First();
        }

        [OrganizationTest]
        public async Task GetsAllRepositories()
        {
            var github = Helper.GetAuthenticatedClient();

            using (var repositoryContext = await github.CreateRepositoryContext(Helper.Organization, new NewRepository(Helper.MakeNameWithTimestamp("teamrepo"))))
            {
                github.Organization.Team.AddRepository(_team.Id, Helper.Organization, repositoryContext.RepositoryName);

                var repos = await github.Organization.Team.GetAllRepositories(_team.Id);

                Assert.True(repos.Count > 0);
                Assert.NotNull(repos[0].Permissions);
=======
    public class TheAddOrUpdateTeamRepositoryMethod
    {
        private readonly IGitHubClient _github;

        public TheAddOrUpdateTeamRepositoryMethod()
        {
            _github = Helper.GetAuthenticatedClient();
        }

        [OrganizationTest]
        public async Task CanAddRepository()
        {
            using (var teamContext = await _github.CreateTeamContext(Helper.Organization, new NewTeam(Helper.MakeNameWithTimestamp("team"))))
            using (var repoContext = await _github.CreateRepositoryContext(Helper.Organization, new NewRepository(Helper.MakeNameWithTimestamp("team-repository"))))
            {
                var team = teamContext.Team;
                var repo = repoContext.Repository;

                var addRepo = await _github.Organization.Team.AddRepository(team.Id, team.Organization.Login, repo.Name, new RepositoryPermissionRequest(Permission.Admin));

                Assert.True(addRepo);

                var addedRepo = await _github.Organization.Team.GetAllRepositories(team.Id);

                //Check if permission was correctly applied
                Assert.True(addedRepo.First(x => x.Id == repo.Id).Permissions.Admin == true);
>>>>>>> b256157c
            }
        }
    }
}<|MERGE_RESOLUTION|>--- conflicted
+++ resolved
@@ -121,7 +121,6 @@
         }
     }
 
-<<<<<<< HEAD
     public class TheGetAllRepositoriesMethod
     {
         readonly Team _team;
@@ -146,7 +145,10 @@
 
                 Assert.True(repos.Count > 0);
                 Assert.NotNull(repos[0].Permissions);
-=======
+            }
+        }
+    }
+
     public class TheAddOrUpdateTeamRepositoryMethod
     {
         private readonly IGitHubClient _github;
@@ -173,7 +175,6 @@
 
                 //Check if permission was correctly applied
                 Assert.True(addedRepo.First(x => x.Id == repo.Id).Permissions.Admin == true);
->>>>>>> b256157c
             }
         }
     }
