--- conflicted
+++ resolved
@@ -112,15 +112,12 @@
     <Compile Include="Clients\ObservableTreesClient.cs" />
     <Compile Include="Clients\IObservableBlobClient.cs" />
     <Compile Include="Clients\ObservableBlobClient.cs" />
-<<<<<<< HEAD
     <Compile Include="Clients\IObservablePullRequestReviewCommentsClient.cs" />
     <Compile Include="Clients\ObservablePullRequestReviewCommentsClient.cs" />
-=======
     <Compile Include="Clients\IObservableStarredClient.cs" />
     <Compile Include="Clients\ObservableStarredClient.cs" />
     <Compile Include="Clients\IObservableReferencesClient.cs" />
     <Compile Include="Clients\ObservableReferencesClient.cs" />
->>>>>>> 185589e8
   </ItemGroup>
   <Import Project="$(MSBuildBinPath)\Microsoft.CSharp.targets" />
   <ItemGroup>
