﻿<?xml version="1.0" encoding="utf-8"?>
<Project DefaultTargets="Build" ToolsVersion="4.0" xmlns="http://schemas.microsoft.com/developer/msbuild/2003">
  <PropertyGroup>
    <Configuration Condition=" '$(Configuration)' == '' ">Debug</Configuration>
    <Platform Condition=" '$(Platform)' == '' ">AnyCPU</Platform>
    <ProductVersion>10.0.0</ProductVersion>
    <SchemaVersion>2.0</SchemaVersion>
    <ProjectGuid>{F4ADA431-8344-4B36-9A0B-C4D96AF53908}</ProjectGuid>
    <ProjectTypeGuids>{6BC8ED88-2882-458C-8E55-DFD12B67127B};{FAE04EC0-301F-11D3-BF4B-00C04F79EFBC}</ProjectTypeGuids>
    <OutputType>Library</OutputType>
    <RootNamespace>Octokit.Reactive</RootNamespace>
    <IPhoneResourcePrefix>Resources</IPhoneResourcePrefix>
    <AssemblyName>Octokit.Reactive</AssemblyName>
  </PropertyGroup>
  <PropertyGroup Condition=" '$(Configuration)|$(Platform)' == 'Debug|AnyCPU' ">
    <DebugSymbols>true</DebugSymbols>
    <DebugType>full</DebugType>
    <Optimize>false</Optimize>
    <IntermediateOutputPath>obj\Debug\Monotouch</IntermediateOutputPath>
    <OutputPath>bin\Debug\Monotouch</OutputPath>
    <DefineConstants>DEBUG;</DefineConstants>
    <ErrorReport>prompt</ErrorReport>
    <WarningLevel>4</WarningLevel>
    <ConsolePause>false</ConsolePause>
  </PropertyGroup>
  <PropertyGroup Condition=" '$(Configuration)|$(Platform)' == 'Release|AnyCPU' ">
    <DebugType>full</DebugType>
    <Optimize>true</Optimize>
    <IntermediateOutputPath>obj\Release\Monotouch</IntermediateOutputPath>
    <OutputPath>bin\Release\Monotouch</OutputPath>
    <ErrorReport>prompt</ErrorReport>
    <WarningLevel>4</WarningLevel>
    <ConsolePause>false</ConsolePause>
  </PropertyGroup>
  <ItemGroup>
    <Reference Include="System" />
    <Reference Include="System.Xml" />
    <Reference Include="System.Core" />
    <Reference Include="monotouch" />
    <Reference Include="System.Net.Http" />
    <Reference Include="System.Reactive.Core">
      <HintPath>..\ext\Monotouch\System.Reactive.Core.dll</HintPath>
    </Reference>
    <Reference Include="System.Reactive.Interfaces">
      <HintPath>..\ext\Monotouch\System.Reactive.Interfaces.dll</HintPath>
    </Reference>
    <Reference Include="System.Reactive.Linq">
      <HintPath>..\ext\Monotouch\System.Reactive.Linq.dll</HintPath>
    </Reference>
    <Reference Include="System.Reactive.PlatformServices">
      <HintPath>..\ext\Monotouch\System.Reactive.PlatformServices.dll</HintPath>
    </Reference>
  </ItemGroup>
  <ItemGroup>
    <Compile Include="..\Octokit\Helpers\Ensure.cs">
      <Link>Helpers\Ensure.cs</Link>
    </Compile>
    <Compile Include="..\SolutionInfo.cs">
      <Link>Properties\SolutionInfo.cs</Link>
    </Compile>
    <Compile Include="Clients\IObservableCommitStatusClient.cs" />
    <Compile Include="Clients\ObservableCommitStatusClient.cs" />
    <Compile Include="Clients\ObservableNotificationsClient.cs" />
    <Compile Include="Clients\IObservableFeedsClient.cs" />
    <Compile Include="Clients\ObservableFeedsClient.cs" />
    <Compile Include="Clients\ObservableAuthorizationsClient.cs" />
    <Compile Include="Clients\ObservableMiscellaneousClient.cs" />
    <Compile Include="Clients\ObservableOrganizationsClient.cs" />
    <Compile Include="Clients\ObservableReleasesClient.cs" />
    <Compile Include="Clients\ObservableRepositoriesClient.cs" />
    <Compile Include="Clients\ObservableSshKeysClient.cs" />
    <Compile Include="Clients\ObservableUsersClient.cs" />
    <Compile Include="Clients\IObservableAssigneesClient.cs" />
    <Compile Include="Clients\IObservableNotificationsClient.cs" />
    <Compile Include="Helpers\AuthorizationExtensions.cs" />
    <Compile Include="Helpers\ConnectionExtensions.cs" />
    <Compile Include="Helpers\ObservableExtensions.cs" />
    <Compile Include="Clients\IObservableAuthorizationsClient.cs" />
    <Compile Include="Clients\IObservableMiscellaneousClient.cs" />
    <Compile Include="IObservableGitHubClient.cs" />
    <Compile Include="Clients\IObservableReleasesClient.cs" />
    <Compile Include="Clients\IObservableRepositoriesClient.cs" />
    <Compile Include="Clients\IObservableOrganizationsClient.cs" />
    <Compile Include="Clients\IObservableSshKeysClient.cs" />
    <Compile Include="Clients\IObservableUsersClient.cs" />
    <Compile Include="ObservableGitHubClient.cs" />
    <Compile Include="Properties\AssemblyInfo.cs" />
    <Compile Include="Clients\ObservableAssigneesClient.cs" />
    <Compile Include="Clients\IObservableActivitiesClient.cs" />
    <Compile Include="Clients\ObservableActivitiesClient.cs" />
    <Compile Include="Clients\IObservableEventsClient.cs" />
    <Compile Include="Clients\ObservableEventsClient.cs" />
    <Compile Include="Clients\IObservableGitDatabaseClient.cs" />
    <Compile Include="Clients\ObservableGitDatabaseClient.cs" />
    <Compile Include="Clients\IObservableCommitsClient.cs" />
    <Compile Include="Clients\ObservableCommitsClient.cs" />
    <Compile Include="Clients\IObservableTagsClient.cs" />
    <Compile Include="Clients\ObservableTagsClient.cs" />
    <Compile Include="Clients\IObservableOrganizationMembersClient.cs" />
    <Compile Include="Clients\IObservableOrganizationTeamsClient.cs" />
    <Compile Include="Clients\ObservableOrganizationMembersClient.cs" />
    <Compile Include="Clients\ObservableOrganizationTeamsClient.cs" />
    <Compile Include="Clients\IObservableIssueCommentsClient.cs" />
    <Compile Include="Clients\IObservableIssuesClient.cs" />
    <Compile Include="Clients\IObservableIssuesEventsClient.cs" />
    <Compile Include="Clients\IObservableMilestonesClient.cs" />
    <Compile Include="Clients\ObservableIssueCommentsClient.cs" />
    <Compile Include="Clients\ObservableIssuesClient.cs" />
    <Compile Include="Clients\ObservableIssuesEventsClient.cs" />
    <Compile Include="Clients\ObservableMilestonesClient.cs" />
    <Compile Include="Clients\IObservableRepoCollaboratorsClient.cs" />
    <Compile Include="Clients\ObservableRepoCollaboratorsClient.cs" />
    <Compile Include="Clients\IObservableTreesClient.cs" />
    <Compile Include="Clients\ObservableTreesClient.cs" />
    <Compile Include="Clients\IObservableBlobClient.cs" />
    <Compile Include="Clients\ObservableBlobClient.cs" />
    <Compile Include="Clients\IObservableStarredClient.cs" />
    <Compile Include="Clients\ObservableStarredClient.cs" />
    <Compile Include="Clients\IObservableReferencesClient.cs" />
    <Compile Include="Clients\ObservableReferencesClient.cs" />
    <Compile Include="Clients\IObservableGistCommentsClient.cs" />
    <Compile Include="Clients\IObservableGistsClient.cs" />
    <Compile Include="Clients\ObservableGistCommentsClient.cs" />
    <Compile Include="Clients\ObservableGistsClient.cs" />
    <Compile Include="Clients\IObservableSearchClient.cs" />
    <Compile Include="Clients\ObservableSearchClient.cs" />
    <Compile Include="Clients\ObservableDeploymentsClient.cs" />
    <Compile Include="Clients\IObservableDeploymentsClient.cs" />
    <Compile Include="Clients\IObservableDeploymentStatusClient.cs" />
    <Compile Include="Clients\ObservableDeploymentStatusClient.cs" />
    <Compile Include="Clients\IObservableWatchedClient.cs" />
    <Compile Include="Clients\ObservableWatchedClient.cs" />
    <Compile Include="Clients\IObservableFollowersClient.cs" />
    <Compile Include="Clients\ObservableFollowersClient.cs" />
    <Compile Include="Clients\IObservablePullRequestsClient.cs" />
    <Compile Include="Clients\ObservablePullRequestsClient.cs" />
    <Compile Include="Clients\IObservableUserEmailsClient.cs" />
    <Compile Include="Clients\ObservableUserEmailsClient.cs" />
    <Compile Include="Clients\IObservableStatisticsClient.cs" />
    <Compile Include="Clients\ObservableStatisticsClient.cs" />
    <Compile Include="Clients\IObservableBlobsClient.cs" />
    <Compile Include="Clients\IObservableIssuesLabelsClient.cs" />
    <Compile Include="Clients\IObservableTeamsClient.cs" />
    <Compile Include="Clients\ObservableTeamsClient.cs" />
    <Compile Include="Clients\ObservableIssuesLabelsClient.cs" />
<<<<<<< HEAD
    <Compile Include="Clients\IObservableRepositoryCommentsClient.cs" />
    <Compile Include="Clients\ObservableRepositoryCommentsClient.cs" />
    <Compile Include="Clients\IObservableRepositoryCommitsClients.cs" />
    <Compile Include="Clients\ObservableRepositoryCommitsClients.cs" />
    <Compile Include="Clients\IObservableOauthClient.cs" />
    <Compile Include="Clients\ObservableOauthClient.cs" />
=======
    <Compile Include="Clients\IObservableRepositoryForksClient.cs" />
    <Compile Include="Clients\IObservableRepositoryHooksClient.cs" />
    <Compile Include="Clients\ObservableRepositoryForksClient.cs" />
    <Compile Include="Clients\ObservableRepositoryHooksClient.cs" />
>>>>>>> c597449f
  </ItemGroup>
  <Import Project="$(MSBuildBinPath)\Microsoft.CSharp.targets" />
  <ItemGroup>
    <ProjectReference Include="..\Octokit\Octokit-Monotouch.csproj">
      <Project>{E4AD1421-8844-4236-9A0B-C4D96AF53908}</Project>
      <Name>Octokit-Monotouch</Name>
    </ProjectReference>
  </ItemGroup>
</Project><|MERGE_RESOLUTION|>--- conflicted
+++ resolved
@@ -143,19 +143,16 @@
     <Compile Include="Clients\IObservableTeamsClient.cs" />
     <Compile Include="Clients\ObservableTeamsClient.cs" />
     <Compile Include="Clients\ObservableIssuesLabelsClient.cs" />
-<<<<<<< HEAD
     <Compile Include="Clients\IObservableRepositoryCommentsClient.cs" />
     <Compile Include="Clients\ObservableRepositoryCommentsClient.cs" />
     <Compile Include="Clients\IObservableRepositoryCommitsClients.cs" />
     <Compile Include="Clients\ObservableRepositoryCommitsClients.cs" />
     <Compile Include="Clients\IObservableOauthClient.cs" />
     <Compile Include="Clients\ObservableOauthClient.cs" />
-=======
     <Compile Include="Clients\IObservableRepositoryForksClient.cs" />
     <Compile Include="Clients\IObservableRepositoryHooksClient.cs" />
     <Compile Include="Clients\ObservableRepositoryForksClient.cs" />
     <Compile Include="Clients\ObservableRepositoryHooksClient.cs" />
->>>>>>> c597449f
   </ItemGroup>
   <Import Project="$(MSBuildBinPath)\Microsoft.CSharp.targets" />
   <ItemGroup>
