﻿<?xml version="1.0" encoding="utf-8"?>
<Project ToolsVersion="4.0" DefaultTargets="Build" xmlns="http://schemas.microsoft.com/developer/msbuild/2003">
  <Import Project="$(MSBuildExtensionsPath)\$(MSBuildToolsVersion)\Microsoft.Common.props" Condition="Exists('$(MSBuildExtensionsPath)\$(MSBuildToolsVersion)\Microsoft.Common.props')" />
  <PropertyGroup>
    <Configuration Condition=" '$(Configuration)' == '' ">Debug</Configuration>
    <Platform Condition=" '$(Platform)' == '' ">AnyCPU</Platform>
    <ProjectGuid>{674B69B8-0780-4D54-AE2B-C15821FA51CB}</ProjectGuid>
    <OutputType>Library</OutputType>
    <AppDesignerFolder>Properties</AppDesignerFolder>
    <RootNamespace>Octokit.Reactive</RootNamespace>
    <AssemblyName>Octokit.Reactive</AssemblyName>
    <TargetFrameworkVersion>v4.5</TargetFrameworkVersion>
    <FileAlignment>512</FileAlignment>
    <TargetFrameworkProfile />
  </PropertyGroup>
  <PropertyGroup Condition=" '$(Configuration)|$(Platform)' == 'Debug|AnyCPU' ">
    <DebugSymbols>true</DebugSymbols>
    <DebugType>full</DebugType>
    <Optimize>false</Optimize>
    <IntermediateOutputPath>obj\Debug\Net40</IntermediateOutputPath>
    <OutputPath>bin\Debug\Net45\</OutputPath>
    <DefineConstants>TRACE;DEBUG;CODE_ANALYSIS;NET_45;SIMPLE_JSON_READONLY_COLLECTIONS</DefineConstants>
    <ErrorReport>prompt</ErrorReport>
    <WarningLevel>4</WarningLevel>
    <TreatWarningsAsErrors>true</TreatWarningsAsErrors>
    <RunCodeAnalysis>true</RunCodeAnalysis>
    <CodeAnalysisRuleSet>..\Octokit.ruleset</CodeAnalysisRuleSet>
    <Prefer32Bit>false</Prefer32Bit>
  </PropertyGroup>
  <PropertyGroup Condition=" '$(Configuration)|$(Platform)' == 'Release|AnyCPU' ">
    <DebugType>pdbonly</DebugType>
    <Optimize>true</Optimize>
    <IntermediateOutputPath>obj\Release\Net40</IntermediateOutputPath>
    <OutputPath>bin\Release\Net45\</OutputPath>
    <DefineConstants>TRACE;CODE_ANALYSIS;NET_45;SIMPLE_JSON_READONLY_COLLECTIONS</DefineConstants>
    <ErrorReport>prompt</ErrorReport>
    <WarningLevel>4</WarningLevel>
    <Prefer32Bit>false</Prefer32Bit>
    <RunCodeAnalysis>true</RunCodeAnalysis>
    <CodeAnalysisRuleSet>..\Octokit.ruleset</CodeAnalysisRuleSet>
  </PropertyGroup>
  <ItemGroup>
    <Reference Include="System" />
    <Reference Include="System.Core" />
    <Reference Include="System.Net" />
    <Reference Include="System.Net.Http" />
    <Reference Include="System.Reactive.Core, Version=2.1.30214.0, Culture=neutral, PublicKeyToken=31bf3856ad364e35, processorArchitecture=MSIL">
      <SpecificVersion>False</SpecificVersion>
      <HintPath>..\packages\Rx-Core.2.1.30214.0\lib\Net40\System.Reactive.Core.dll</HintPath>
    </Reference>
    <Reference Include="System.Reactive.Interfaces, Version=2.1.30214.0, Culture=neutral, PublicKeyToken=31bf3856ad364e35, processorArchitecture=MSIL">
      <SpecificVersion>False</SpecificVersion>
      <HintPath>..\packages\Rx-Interfaces.2.1.30214.0\lib\Net40\System.Reactive.Interfaces.dll</HintPath>
    </Reference>
    <Reference Include="System.Reactive.Linq, Version=2.1.30214.0, Culture=neutral, PublicKeyToken=31bf3856ad364e35, processorArchitecture=MSIL">
      <SpecificVersion>False</SpecificVersion>
      <HintPath>..\packages\Rx-Linq.2.1.30214.0\lib\Net40\System.Reactive.Linq.dll</HintPath>
    </Reference>
    <Reference Include="System.Reactive.PlatformServices, Version=2.1.30214.0, Culture=neutral, PublicKeyToken=31bf3856ad364e35, processorArchitecture=MSIL">
      <SpecificVersion>False</SpecificVersion>
      <HintPath>..\packages\Rx-PlatformServices.2.1.30214.0\lib\Net40\System.Reactive.PlatformServices.dll</HintPath>
    </Reference>
    <Reference Include="System.Xml.Linq" />
    <Reference Include="System.Data.DataSetExtensions" />
    <Reference Include="Microsoft.CSharp" />
    <Reference Include="System.Data" />
    <Reference Include="System.Xml" />
  </ItemGroup>
  <ItemGroup>
    <Compile Include="..\Octokit\Helpers\Ensure.cs">
      <Link>Helpers\Ensure.cs</Link>
    </Compile>
    <Compile Include="..\SolutionInfo.cs">
      <Link>Properties\SolutionInfo.cs</Link>
    </Compile>
    <Compile Include="Clients\IObservableOauthClient.cs" />
    <Compile Include="Clients\IObservableRepositoryCommitsClients.cs" />
    <Compile Include="Clients\ObservableOauthClient.cs" />
    <Compile Include="Clients\ObservableRepositoryCommentsClient.cs" />
    <Compile Include="Clients\IObservableRepositoryCommentsClient.cs" />
    <Compile Include="Clients\IObservableDeploymentsClient.cs" />
    <Compile Include="Clients\IObservableDeploymentStatusClient.cs" />
    <Compile Include="Clients\IObservableFeedsClient.cs" />
    <Compile Include="Clients\ObservableDeploymentsClient.cs" />
    <Compile Include="Clients\ObservableDeploymentStatusClient.cs" />
    <Compile Include="Clients\IObservableUserEmailsClient.cs" />
    <Compile Include="Clients\IObservableIssuesLabelsClient.cs" />
    <Compile Include="Clients\IObservableWatchedClient.cs" />
    <Compile Include="Clients\IObservableFollowersClient.cs" />
    <Compile Include="Clients\IObservableStatisticsClient.cs" />
    <Compile Include="Clients\ObservableFeedsClient.cs" />
    <Compile Include="Clients\ObservableIssuesLabelsClient.cs" />
    <Compile Include="Clients\ObservableRepositoryCommitsClients.cs" />
    <Compile Include="Clients\ObservableSearchClient.cs" />
    <Compile Include="Clients\IObservableBlobsClient.cs" />
    <Compile Include="Clients\IObservableGistCommentsClient.cs" />
    <Compile Include="Clients\IObservableGistsClient.cs" />
    <Compile Include="Clients\IObservableReferencesClient.cs" />
    <Compile Include="Clients\IObservableSearchClient.cs" />
    <Compile Include="Clients\ObservableGistCommentsClient.cs" />
    <Compile Include="Clients\ObservableGistsClient.cs" />
    <Compile Include="Clients\ObservableReferencesClient.cs" />
    <Compile Include="Clients\ObservableRepoCollaboratorsClient.cs" />
    <Compile Include="Clients\IObservableRepoCollaboratorsClient.cs" />
    <Compile Include="Clients\ObservableTeamsClient.cs" />
    <Compile Include="Clients\IObservableTeamsClient.cs" />
    <Compile Include="Clients\IObservableCommitsClient.cs" />
    <Compile Include="Clients\IObservablePullRequestReviewCommentsClient.cs" />
    <Compile Include="Clients\IObservableStarredClient.cs" />
    <Compile Include="Clients\ObservableCommitsClient.cs" />
    <Compile Include="Clients\IObservableEventsClient.cs" />
    <Compile Include="Clients\ObservableBlobClient.cs" />
    <Compile Include="Clients\IObservableTreesClient.cs" />
    <Compile Include="Clients\ObservableEventsClient.cs" />
    <Compile Include="Clients\IObservableOrganizationMembersClient.cs" />
    <Compile Include="Clients\IObservablePullRequestsClient.cs" />
    <Compile Include="Clients\ObservableGitDatabaseClient.cs" />
    <Compile Include="Clients\IObservableGitDatabaseClient.cs" />
    <Compile Include="Clients\IObservableTagsClient.cs" />
    <Compile Include="Clients\ObservableIssuesEventsClient.cs" />
    <Compile Include="Clients\IObservableIssuesEventsClient.cs" />
    <Compile Include="Clients\IObservableIssuesClient.cs" />
    <Compile Include="Clients\IObservableMilestonesClient.cs" />
    <Compile Include="Clients\ObservableIssuesClient.cs" />
    <Compile Include="Clients\ObservableMilestonesClient.cs" />
    <Compile Include="Clients\IObservableIssueCommentsClient.cs" />
    <Compile Include="Clients\ObservableAssigneesClient.cs" />
    <Compile Include="Clients\IObservableCommitStatusClient.cs" />
    <Compile Include="Clients\ObservableCommitStatusClient.cs" />
    <Compile Include="Clients\ObservableIssueCommentsClient.cs" />
    <Compile Include="Clients\ObservableNotificationsClient.cs" />
    <Compile Include="Clients\ObservableAuthorizationsClient.cs" />
    <Compile Include="Clients\ObservableMiscellaneousClient.cs" />
    <Compile Include="Clients\ObservableOrganizationMembersClient.cs" />
    <Compile Include="Clients\ObservableOrganizationsClient.cs" />
<<<<<<< HEAD
    <Compile Include="Clients\ObservablePullRequestReviewCommentsClient.cs" />
=======
    <Compile Include="Clients\ObservablePullRequestsClient.cs" />
>>>>>>> df0f7ebd
    <Compile Include="Clients\ObservableReleasesClient.cs" />
    <Compile Include="Clients\ObservableRepositoriesClient.cs" />
    <Compile Include="Clients\ObservableSshKeysClient.cs" />
    <Compile Include="Clients\ObservableStarredClient.cs" />
    <Compile Include="Clients\ObservableStatisticsClient.cs" />
    <Compile Include="Clients\ObservableTagsClient.cs" />
    <Compile Include="Clients\ObservableTreesClient.cs" />
    <Compile Include="Clients\ObservableFollowersClient.cs" />
    <Compile Include="Clients\ObservableUserEmailsClient.cs" />
    <Compile Include="Clients\ObservableUsersClient.cs" />
    <Compile Include="Clients\IObservableAssigneesClient.cs" />
    <Compile Include="Clients\IObservableNotificationsClient.cs" />
    <Compile Include="Clients\ObservableWatchedClient.cs" />
    <Compile Include="Helpers\AuthorizationExtensions.cs" />
    <Compile Include="Helpers\ConnectionExtensions.cs" />
    <Compile Include="Helpers\ObservableExtensions.cs" />
    <Compile Include="Clients\IObservableAuthorizationsClient.cs" />
    <Compile Include="Clients\IObservableMiscellaneousClient.cs" />
    <Compile Include="Clients\IObservableActivitiesClient.cs" />
    <Compile Include="IObservableGitHubClient.cs" />
    <Compile Include="Clients\IObservableReleasesClient.cs" />
    <Compile Include="Clients\IObservableRepositoriesClient.cs" />
    <Compile Include="Clients\IObservableOrganizationsClient.cs" />
    <Compile Include="Clients\IObservableSshKeysClient.cs" />
    <Compile Include="Clients\IObservableUsersClient.cs" />
    <Compile Include="Clients\ObservableActivitiesClient.cs" />
    <Compile Include="ObservableGitHubClient.cs" />
    <Compile Include="Properties\AssemblyInfo.cs" />
  </ItemGroup>
  <ItemGroup>
    <None Include="packages.config" />
  </ItemGroup>
  <ItemGroup>
    <CodeAnalysisDictionary Include="..\CustomDictionary.xml">
      <Link>CustomDictionary.xml</Link>
    </CodeAnalysisDictionary>
  </ItemGroup>
  <ItemGroup>
    <ProjectReference Include="..\Octokit\Octokit.csproj">
      <Project>{08dd4305-7787-4823-a53f-4d0f725a07f3}</Project>
      <Name>Octokit</Name>
    </ProjectReference>
  </ItemGroup>
  <ItemGroup />
  <Import Project="$(MSBuildToolsPath)\Microsoft.CSharp.targets" />
  <UsingTask TaskName="DocPlagiarizerTask" AssemblyFile="..\packages\DocPlagiarizer.0.1.1\tools\DocPlagiarizer.dll" />
  <Target Name="DocPlagiarizerTarget" BeforeTargets="Build">
    <DocPlagiarizerTask />
  </Target>
  <!-- To modify your build process, add your task inside one of the targets below and uncomment it. 
       Other similar extension points exist, see Microsoft.Common.targets.
  <Target Name="BeforeBuild">
  </Target>
  <Target Name="AfterBuild">
  </Target>
  -->
</Project><|MERGE_RESOLUTION|>--- conflicted
+++ resolved
@@ -133,11 +133,8 @@
     <Compile Include="Clients\ObservableMiscellaneousClient.cs" />
     <Compile Include="Clients\ObservableOrganizationMembersClient.cs" />
     <Compile Include="Clients\ObservableOrganizationsClient.cs" />
-<<<<<<< HEAD
+    <Compile Include="Clients\ObservablePullRequestsClient.cs" />
     <Compile Include="Clients\ObservablePullRequestReviewCommentsClient.cs" />
-=======
-    <Compile Include="Clients\ObservablePullRequestsClient.cs" />
->>>>>>> df0f7ebd
     <Compile Include="Clients\ObservableReleasesClient.cs" />
     <Compile Include="Clients\ObservableRepositoriesClient.cs" />
     <Compile Include="Clients\ObservableSshKeysClient.cs" />
