--- conflicted
+++ resolved
@@ -71,14 +71,11 @@
     <Compile Include="..\SolutionInfo.cs">
       <Link>Properties\SolutionInfo.cs</Link>
     </Compile>
-<<<<<<< HEAD
     <Compile Include="Clients\ObservableGitDatabaseClient.cs" />
     <Compile Include="Clients\IObservableGitDatabaseClient.cs" />
     <Compile Include="Clients\IObservableTagsClient.cs" />
-=======
     <Compile Include="Clients\ObservableIssuesEventsClient.cs" />
     <Compile Include="Clients\IObservableIssuesEventsClient.cs" />
->>>>>>> 2c8b5fe6
     <Compile Include="Clients\IObservableIssuesClient.cs" />
     <Compile Include="Clients\IObservableMilestonesClient.cs" />
     <Compile Include="Clients\ObservableIssuesClient.cs" />
