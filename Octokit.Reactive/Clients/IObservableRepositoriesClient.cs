--- conflicted
+++ resolved
@@ -151,7 +151,18 @@
         IObservableRepositoryCommentsClient RepositoryComments { get; }
 
         /// <summary>
-<<<<<<< HEAD
+        /// A client for GitHub's Repository Hooks API.
+        /// </summary>
+        /// <remarks>See <a href="http://developer.github.com/v3/repos/hooks/">Hooks API documentation</a> for more information.</remarks>
+        IObservableRepositoryHooksClient Hooks { get; }
+
+        /// <summary>
+        /// A client for GitHub's Repository Forks API.
+        /// </summary>
+        /// <remarks>See <a href="http://developer.github.com/v3/repos/forks/">Forks API documentation</a> for more information.</remarks>        
+        IObservableRepositoryForksClient Forks { get; }
+        
+        /// <summary>
         /// Client for GitHub's Repository Contents API.
         /// </summary>
         /// <remarks>
@@ -167,19 +178,6 @@
         ///</remarks>
         IObservableMergingClient Merging { get; }
 
-=======
-        /// A client for GitHub's Repository Hooks API.
-        /// </summary>
-        /// <remarks>See <a href="http://developer.github.com/v3/repos/hooks/">Hooks API documentation</a> for more information.</remarks>
-        IObservableRepositoryHooksClient Hooks { get; }
-
-        /// <summary>
-        /// A client for GitHub's Repository Forks API.
-        /// </summary>
-        /// <remarks>See <a href="http://developer.github.com/v3/repos/forks/">Forks API documentation</a> for more information.</remarks>        
-        IObservableRepositoryForksClient Forks { get; }
-        
->>>>>>> 0cd52831
         /// <summary>
         /// Gets all the branches for the specified repository.
         /// </summary>
